from __future__ import division, print_function

import itertools
import unittest
from six.moves import range
from six import PY3, iteritems
import numpy

from openmdao.test_suite.components.implicit_components \
    import TestImplCompNondLinear
from openmdao.test_suite.components.explicit_components \
    import TestExplCompNondLinear
from openmdao.test_suite.groups.group import TestGroupFlat
from openmdao.api import Problem
from openmdao.api import DefaultVector, NewtonSolver, ScipyIterativeSolver
from openmdao.api import GlobalJacobian, DenseMatrix, CooMatrix, CsrMatrix

try:
    from openmdao.vectors.petsc_vector import PETScVector
except ImportError:
    PETScVector = None

from nose_parameterized import parameterized
from collections import OrderedDict
from openmdao.devtools.testutil import assert_rel_error

TEST_PARAMS = (
    [TestImplCompNondLinear, TestExplCompNondLinear],  # component_class
    [DefaultVector, PETScVector] if PETScVector else [DefaultVector],  # vector_class
    ['implicit', 'explicit'],  # connection_type
    [True, False],  # global_jac
    ['matvec', 'dense', 'sparse-coo', 'sparse-csr'],  # jacobian_type
    ['array', 'sparse', 'aij'],  # partial_type
    range(1, 3),  # num_var
    range(1, 3),  # num_comp
    [(1,), (2,), (2, 1), (1, 2)],  # var_shape
)


def _nice_name(obj):
    if isinstance(obj, type):
        return obj.__name__
    elif isinstance(obj, dict):
        return str({_nice_name(k): _nice_name(v) for k, v in iteritems(obj)})
    return str(obj)


class GeneralProblem(object):
    def __init__(self, component_class, vector_class, connection_type, global_jac, jacobian_type,
                 partial_type, num_var, num_comp, var_shape):

        self.args = OrderedDict((
            ('component_class', component_class),
            ('vector_class', vector_class),
            ('connection_type', connection_type),
            ('global_jac', global_jac),
            ('jacobian_type', jacobian_type),
            ('partial_type', partial_type),
            ('num_var', num_var),
            ('num_comp', num_comp),
            ('var_shape', var_shape),
        ))

        self.name = '_'.join(
            '{0}_{1}'.format(key, _nice_name(value)) for key, value in iteritems(self.args)
        )

        self._run = False
        self._setup = False
        self._linearized = False
        self.problem = None
        self.expected_d_input = None
        self.expected_d_output = None
        self.value = 0

        self.solver_class = NewtonSolver
        self.solver_options = {'subsolvers':{'linear': ScipyIterativeSolver(
                maxiter=100,
            )}}

        self.linear_solver_class = ScipyIterativeSolver
        self.linear_solver_options = {'maxiter': 200,
                                      'atol': 1e-10,
                                      'rtol': 1e-10,
                                      }

    def setup(self):
        self._setup = True
        args = self.args
        group = TestGroupFlat(num_comp=args['num_comp'],
                              num_var=args['num_var'],
                              var_shape=args['var_shape'],
                              connection_type=args['connection_type'],
                              jacobian_type=args['jacobian_type'],
                              partial_type=args['partial_type'],
                              component_class=args['component_class'],
                              )

        self.problem = prob = Problem(group).setup(args['vector_class'], check=False)

        if args['global_jac']:
            jacobian_type = args['jacobian_type']
            if jacobian_type == 'dense':
                prob.root.jacobian = GlobalJacobian(matrix_class=DenseMatrix)
            elif jacobian_type == 'sparse-coo':
                prob.root.jacobian = GlobalJacobian(matrix_class=CooMatrix)
            elif jacobian_type == 'sparse-csr':
                prob.root.jacobian = GlobalJacobian(matrix_class=CsrMatrix)

        prob.root.ln_solver = self.linear_solver_class(**self.linear_solver_options)

        prob.root.nl_solver = self.solver_class(**self.solver_options)

        prob.root.suppress_solver_output = True

        self._run = False

        size = numpy.prod(args['var_shape'])
        self.expected_d_input = prob.root._vectors['output']['']._clone(initialize_views=True)
        self.expected_d_output = self.expected_d_input._clone(initialize_views=True)

        n = args['num_var']
        m = args['num_comp'] - 1
        d_value = 0.01 * size * (n * (n + 1)) / 2 * m
        if args['component_class'] == TestImplCompNondLinear:
            self.value = 1 + d_value
        elif args['component_class'] == TestExplCompNondLinear:
            self.value = 1 - d_value
        else:
            raise NotImplementedError()

        for name in self.expected_d_input:
            output_num = int(name.split('_')[-1])
            self.expected_d_input[name][:] = output_num + 1
            self.expected_d_output[name][:] = output_num + self.value

    def run(self):
        if not self._setup:
            self.setup()
        self._run = True
        return self.problem.run()

    def apply_linear_test(self, mode='fwd'):
        root = self.problem.root
        if not self._linearized:
            root._apply_nonlinear()
            root._linearize()
            self._linearized = True
        if mode == 'fwd':
            in_ = 'output'
            out = 'residual'
        elif mode == 'rev':
            in_ = 'residual'
            out = 'output'
        else:
            raise NotImplementedError('Mode must be "fwd" or "rev"')

        root._vectors[in_][''].set_const(1.0)
        root._apply_linear([''], mode)
        root._vectors[out][''].add_scal_vec(-self.value, self.expected_d_input)
        return root._vectors[out][''].get_norm()

    def solve_linear_test(self, input=None, mode='fwd'):
        root = self.problem.root
        if input is None:
            input = self.expected_d_output
        if not self._linearized:
            root._apply_nonlinear()
            root._linearize()
            self._linearized = True
        if mode == 'rev':
            in_ = 'output'
            out = 'residual'
        elif mode == 'fwd':
            in_ = 'residual'
            out = 'output'
        else:
            raise NotImplementedError('Mode must be "fwd" or "rev"')

        root._vectors[out][''].set_const(0.0)
        root._vectors[in_][''] = input
        root._solve_linear([''], mode)
        return root._vectors[out]['']._data


def full_test_suite():
    for args in itertools.product(*TEST_PARAMS):
        yield (GeneralProblem(*args),)

# Needed for Nose
full_test_suite.__test__ = False


def _test_name(testcase_func, param_num, params):
    return '_'.join(('test', params.args[0].name))


class ParameterizedTestCases(unittest.TestCase):
    """The TestCase that actually runs all of the cases inherits from this."""

    @parameterized.expand(full_test_suite(),
                          testcase_func_name=_test_name)
    def test_openmdao(self, test):

        fail, rele, abse = test.run()
        if fail:
            self.fail('Problem run failed: re %f ; ae %f' % (rele, abse))

<<<<<<< HEAD
        assert_rel_error(self, test.solve_linear_test(mode='fwd'), test.expected_d_input._data, 1e-15)
        assert_rel_error(self, test.solve_linear_test(mode='rev'), test.expected_d_input._data, 1e-15)
        assert_rel_error(self, test.apply_linear_test(mode='fwd'), 0., 1e-15)
        assert_rel_error(self, test.apply_linear_test(mode='rev'), 0., 1e-15)
=======
        # Setup for the 4 tests that follow
        size = numpy.prod(var_shape)
        work = prob.root._vectors['output']['linear']._clone()
        work.set_const(1.0)
        if component_class == TestImplCompNondLinear:
            val = 1 - 0.01 + 0.01 * size * num_var * num_comp
        elif component_class == TestExplCompNondLinear:
            val = 1 - 0.01 * size * num_var * (num_comp - 1)

        prob.root._apply_nonlinear()
        prob.root._linearize()

        # 1. fwd apply_linear test
        prob.root._vectors['output']['linear'].set_const(1.0)
        prob.root._apply_linear(['linear'], 'fwd')
        prob.root._vectors['residual']['linear'].add_scal_vec(-val, work)
        self.assertAlmostEqual(
            prob.root._vectors['residual']['linear'].get_norm(), 0)

        # 2. rev apply_linear test
        prob.root._vectors['residual']['linear'].set_const(1.0)
        prob.root._apply_linear(['linear'], 'rev')
        prob.root._vectors['output']['linear'].add_scal_vec(-val, work)
        self.assertAlmostEqual(
            prob.root._vectors['output']['linear'].get_norm(), 0)

        # 3. fwd solve_linear test
        prob.root._vectors['output']['linear'].set_const(0.0)
        prob.root._vectors['residual']['linear'].set_const(val)
        prob.root._solve_linear(['linear'], 'fwd')
        prob.root._vectors['output']['linear'] -= work
        self.assertAlmostEqual(
            prob.root._vectors['output']['linear'].get_norm(), 0, delta=1e-2)

        # 4. rev solve_linear test
        prob.root._vectors['residual']['linear'].set_const(0.0)
        prob.root._vectors['output']['linear'].set_const(val)
        prob.root._solve_linear(['linear'], 'rev')
        prob.root._vectors['residual']['linear'] -= work
        self.assertAlmostEqual(
            prob.root._vectors['residual']['linear'].get_norm(), 0, delta=1e-2)
>>>>>>> 18ef566c
<|MERGE_RESOLUTION|>--- conflicted
+++ resolved
@@ -116,7 +116,7 @@
         self._run = False
 
         size = numpy.prod(args['var_shape'])
-        self.expected_d_input = prob.root._vectors['output']['']._clone(initialize_views=True)
+        self.expected_d_input = prob.root._vectors['output']['linear']._clone(initialize_views=True)
         self.expected_d_output = self.expected_d_input._clone(initialize_views=True)
 
         n = args['num_var']
@@ -155,10 +155,10 @@
         else:
             raise NotImplementedError('Mode must be "fwd" or "rev"')
 
-        root._vectors[in_][''].set_const(1.0)
-        root._apply_linear([''], mode)
-        root._vectors[out][''].add_scal_vec(-self.value, self.expected_d_input)
-        return root._vectors[out][''].get_norm()
+        root._vectors[in_]['linear'].set_const(1.0)
+        root._apply_linear(['linear'], mode)
+        root._vectors[out]['linear'].add_scal_vec(-self.value, self.expected_d_input)
+        return root._vectors[out]['linear'].get_norm()
 
     def solve_linear_test(self, input=None, mode='fwd'):
         root = self.problem.root
@@ -177,10 +177,10 @@
         else:
             raise NotImplementedError('Mode must be "fwd" or "rev"')
 
-        root._vectors[out][''].set_const(0.0)
-        root._vectors[in_][''] = input
-        root._solve_linear([''], mode)
-        return root._vectors[out]['']._data
+        root._vectors[out]['linear'].set_const(0.0)
+        root._vectors[in_]['linear'] = input
+        root._solve_linear(['linear'], mode)
+        return root._vectors[out]['linear']._data
 
 
 def full_test_suite():
@@ -206,51 +206,7 @@
         if fail:
             self.fail('Problem run failed: re %f ; ae %f' % (rele, abse))
 
-<<<<<<< HEAD
         assert_rel_error(self, test.solve_linear_test(mode='fwd'), test.expected_d_input._data, 1e-15)
         assert_rel_error(self, test.solve_linear_test(mode='rev'), test.expected_d_input._data, 1e-15)
         assert_rel_error(self, test.apply_linear_test(mode='fwd'), 0., 1e-15)
-        assert_rel_error(self, test.apply_linear_test(mode='rev'), 0., 1e-15)
-=======
-        # Setup for the 4 tests that follow
-        size = numpy.prod(var_shape)
-        work = prob.root._vectors['output']['linear']._clone()
-        work.set_const(1.0)
-        if component_class == TestImplCompNondLinear:
-            val = 1 - 0.01 + 0.01 * size * num_var * num_comp
-        elif component_class == TestExplCompNondLinear:
-            val = 1 - 0.01 * size * num_var * (num_comp - 1)
-
-        prob.root._apply_nonlinear()
-        prob.root._linearize()
-
-        # 1. fwd apply_linear test
-        prob.root._vectors['output']['linear'].set_const(1.0)
-        prob.root._apply_linear(['linear'], 'fwd')
-        prob.root._vectors['residual']['linear'].add_scal_vec(-val, work)
-        self.assertAlmostEqual(
-            prob.root._vectors['residual']['linear'].get_norm(), 0)
-
-        # 2. rev apply_linear test
-        prob.root._vectors['residual']['linear'].set_const(1.0)
-        prob.root._apply_linear(['linear'], 'rev')
-        prob.root._vectors['output']['linear'].add_scal_vec(-val, work)
-        self.assertAlmostEqual(
-            prob.root._vectors['output']['linear'].get_norm(), 0)
-
-        # 3. fwd solve_linear test
-        prob.root._vectors['output']['linear'].set_const(0.0)
-        prob.root._vectors['residual']['linear'].set_const(val)
-        prob.root._solve_linear(['linear'], 'fwd')
-        prob.root._vectors['output']['linear'] -= work
-        self.assertAlmostEqual(
-            prob.root._vectors['output']['linear'].get_norm(), 0, delta=1e-2)
-
-        # 4. rev solve_linear test
-        prob.root._vectors['residual']['linear'].set_const(0.0)
-        prob.root._vectors['output']['linear'].set_const(val)
-        prob.root._solve_linear(['linear'], 'rev')
-        prob.root._vectors['residual']['linear'] -= work
-        self.assertAlmostEqual(
-            prob.root._vectors['residual']['linear'].get_norm(), 0, delta=1e-2)
->>>>>>> 18ef566c
+        assert_rel_error(self, test.apply_linear_test(mode='rev'), 0., 1e-15)