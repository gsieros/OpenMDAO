--- conflicted
+++ resolved
@@ -40,13 +40,7 @@
 
 def depart_in_or_out_node(self, node):
     """
-<<<<<<< HEAD
-    This function creates the formatting that sets up the look of
-    In[1]: print(x)
-    Out[1]: 5
-=======
     This function creates the formatting that sets up the look of the blocks.
->>>>>>> f1d22f48
     The look of the formatting is controlled by _theme/static/style.css
     """
     if not isinstance(self, HTMLTranslator):
