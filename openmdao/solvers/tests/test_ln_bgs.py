--- conflicted
+++ resolved
@@ -15,12 +15,12 @@
 
 
 class SimpleImp(ImplicitComponent):
-    def initialize_variables(self):
+    def setup(self):
         self.add_input('a', val=1.)
         self.add_output('x', val=0.)
 
     def apply_nonlinear(self, inputs, outputs, residuals):
-        residuals['x'] = 3.0 * inputs['a'] + 2.0 * outputs['x']
+        residuals['x'] = 3.0*inputs['a'] + 2.0*outputs['x']
 
     def linearize(self, inputs, outputs, jacobian):
         jacobian['x', 'x'] = 2.0
@@ -60,23 +60,7 @@
     def test_simple_implicit(self):
         # This verifies that we can perform lgs around an implicit comp and get the right answer
         # as long as we slot a non-lgs linear solver on that component.
-<<<<<<< HEAD
-=======
-
-        class SimpleImp(ImplicitComponent):
-
-            def setup(self):
-                self.add_input('a', val=1.)
-                self.add_output('x', val=0.)
-
-            def apply_nonlinear(self, inputs, outputs, residuals):
-                residuals['x'] = 3.0*inputs['a'] + 2.0*outputs['x']
-
-            def linearize(self, inputs, outputs, jacobian):
-                jacobian['x', 'x'] = 2.0
-                jacobian['x', 'a'] = 3.0
-
->>>>>>> 4d8f654f
+
         prob = Problem()
         model = prob.model = Group()
         model.add_subsystem('p', IndepVarComp('a', 5.0))
@@ -93,7 +77,6 @@
         self.assertEqual(deriv['comp.x', 'p.a'], -1.5)
 
     def test_implicit_cycle(self):
-
         prob = Problem()
         model = prob.model = Group()
 
@@ -117,7 +100,6 @@
         self.assertLess(res, 2.0e-2)
 
     def test_implicit_cycle_precon(self):
-
         prob = Problem()
         model = prob.model = Group()
 
