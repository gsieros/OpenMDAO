--- conflicted
+++ resolved
@@ -13,18 +13,12 @@
         """
         Perform the operations in the iteration loop.
         """
-<<<<<<< HEAD
-        system = self._system
-        system._transfer('nonlinear', 'fwd')
-        for subsys in system._subsystems_myproc:
-            subsys._solve_nonlinear()
-        system._check_reconf_update()
-=======
         self._solver_info.prefix += '|  '
 
         self._system._transfer('nonlinear', 'fwd')
         for subsys in self._system._subsystems_myproc:
             subsys._solve_nonlinear()
+        self._system._check_reconf_update()
 
         self._solver_info.prefix = self._solver_info.prefix[:-3]
 
@@ -42,5 +36,4 @@
                 header += prefix + nchar * "=" + "\n"
                 header += prefix + pathname + "\n"
                 header += prefix + nchar * "="
-                print(header)
->>>>>>> 416b7fc6
+                print(header)