"""Define the Problem class and a FakeComm class for non-MPI users."""

from __future__ import division

from collections import OrderedDict, defaultdict, namedtuple
from itertools import product
import logging

from six import iteritems, iterkeys, itervalues
from six.moves import range

import numpy as np
import scipy.sparse as sparse

from openmdao.approximation_schemes.finite_difference import FiniteDifference, DEFAULT_FD_OPTIONS
from openmdao.components.deprecated_component import Component as DepComponent
from openmdao.core.component import Component
from openmdao.core.driver import Driver
from openmdao.core.explicitcomponent import ExplicitComponent
from openmdao.core.group import Group
from openmdao.core.indepvarcomp import IndepVarComp
from openmdao.error_checking.check_config import check_config
from openmdao.recorders.recording_iteration_stack import recording_iteration
from openmdao.utils.general_utils import warn_deprecation, ContainsAll
from openmdao.utils.logger_utils import get_logger
from openmdao.utils.mpi import MPI, FakeComm
from openmdao.utils.name_maps import prom_name2abs_name
from openmdao.vectors.default_vector import DefaultVector
try:
    from openmdao.vectors.petsc_vector import PETScVector
except ImportError:
    PETScVector = None

from openmdao.utils.name_maps import rel_key2abs_key, rel_name2abs_name

ErrorTuple = namedtuple('ErrorTuple', ['forward', 'reverse', 'forward_reverse'])
MagnitudeTuple = namedtuple('MagnitudeTuple', ['forward', 'reverse', 'fd'])

_contains_all = ContainsAll()


class Problem(object):
    """
    Top-level container for the systems and drivers.

    Attributes
    ----------
    model : <System>
        Pointer to the top-level <System> object (root node in the tree).
    comm : MPI.Comm or <FakeComm>
        The global communicator.
    driver : <Driver>
        Slot for the driver. The default driver is `Driver`, which just runs
        the model once.
    _mode : 'fwd' or 'rev'
        Derivatives calculation mode, 'fwd' for forward, and 'rev' for
        reverse (adjoint).
    _use_ref_vector : bool
        If True, allocate vectors to store ref. values.
    _solver_print_cache : list
        Allows solver iprints to be set to requested values after setup calls.
    _initial_condition_cache : dict
        Any initial conditions that are set at the problem level via setitem are cached here
        until they can be processed.
    _setup_status : int
        Current status of the setup in _model.
        0 -- Newly initialized problem or newly added model.
        1 -- The `setup` method has been called, but vectors not initialized.
        2 -- The `final_setup` has been run, everything ready to run.
    """

    def __init__(self, model=None, comm=None, use_ref_vector=True, root=None):
        """
        Initialize attributes.

        Parameters
        ----------
        model : <System> or None
            Pointer to the top-level <System> object (root node in the tree).
        comm : MPI.Comm or <FakeComm> or None
            The global communicator.
        use_ref_vector : bool
            If True, allocate vectors to store ref. values.
        root : <System> or None
            Deprecated kwarg for `model`.
        """
        if comm is None:
            try:
                from mpi4py import MPI
                comm = MPI.COMM_WORLD
            except ImportError:
                comm = FakeComm()

        if root is not None:
            if model is not None:
                raise ValueError("cannot specify both `root` and `model`. `root` has been "
                                 "deprecated, please use model")

            warn_deprecation("The 'root' argument provides backwards compatibility "
                             "with OpenMDAO <= 1.x ; use 'model' instead.")

            model = root

        if model is None:
            model = Group()

        self.model = model
        self.comm = comm
        self.driver = Driver()

        self._use_ref_vector = use_ref_vector
        self._solver_print_cache = []

        self._mode = None  # mode is assigned in setup()

        recording_iteration.stack = []

        self._initial_condition_cache = {}

        # Status of the setup of _model.
        # 0 -- Newly initialized problem or newly added model.
        # 1 -- The `setup` method has been called, but vectors not initialized.
        # 2 -- The `final_setup` has been run, everything ready to run.
        self._setup_status = 0

    def __getitem__(self, name):
        """
        Get an output/input variable.

        Parameters
        ----------
        name : str
            Promoted or relative variable name in the root system's namespace.

        Returns
        -------
        float or ndarray
            the requested output/input variable.
        """
        # Caching only needed if vectors aren't allocated yet.
        if self._setup_status == 1:

            # We have set and cached already
            if name in self._initial_condition_cache:
                val = self._initial_condition_cache[name]

            # Vector not setup, so we need to pull values from saved metadata request.
            else:
                proms = self.model._var_allprocs_prom2abs_list
                meta = self.model._var_abs2meta
                if name in meta['input']:
                    if name in self.model._conn_abs_in2out:
                        src_name = self.model._conn_abs_in2out[name]
                        val = meta['input'][src_name]['value']
                    else:
                        val = meta['input'][name]['value']

                elif name in meta['output']:
                    val = meta['output'][name]['value']

                elif name in proms['input']:
                    abs_name = proms['input'][name][0]
                    if abs_name in self.model._conn_abs_in2out:
                        src_name = self.model._conn_abs_in2out[abs_name]
                        # So, if the inputs and outputs are promoted to the same name, then we
                        # allow getitem, but if they aren't, then we raise an error due to non
                        # uniqueness.
                        if name not in proms['output']:
                            # This triggers a check for unconnected non-unique inputs, and
                            # raises the same error as vector access.
                            abs_name = prom_name2abs_name(self.model, name, 'input')
                        val = meta['output'][src_name]['value']
                    else:
                        # This triggers a check for unconnected non-unique inputs, and
                        # raises the same error as vector access.
                        abs_name = prom_name2abs_name(self.model, name, 'input')
                        val = meta['input'][abs_name]['value']

                elif name in proms['output']:
                    abs_name = prom_name2abs_name(self.model, name, 'output')
                    val = meta['output'][abs_name]['value']

                else:
                    msg = 'Variable name "{}" not found.'
                    raise KeyError(msg.format(name))

                self._initial_condition_cache[name] = val

        elif name in self.model._outputs:
            val = self.model._outputs[name]

        elif name in self.model._inputs:
            val = self.model._inputs[name]

        else:
            msg = 'Variable name "{}" not found.'
            raise KeyError(msg.format(name))

        # Need to cache the "get" in case the user calls in-place numpy operations.
        self._initial_condition_cache[name] = val

        return val

    def __setitem__(self, name, value):
        """
        Set an output/input variable.

        Parameters
        ----------
        name : str
            Promoted or relative variable name in the root system's namespace.
        value : float or ndarray or list
            value to set this variable to.
        """
        # Caching only needed if vectors aren't allocated yet.
        if self._setup_status == 1:
            self._initial_condition_cache[name] = value
        else:
            if name in self.model._outputs:
                self.model._outputs[name] = value
            elif name in self.model._inputs:
                self.model._inputs[name] = value
            else:
                msg = 'Variable name "{}" not found.'
                raise KeyError(msg.format(name))

    def _set_initial_conditions(self):
        """
        Set all initial conditions that have been saved in cache after setup.
        """
        for name, value in iteritems(self._initial_condition_cache):
            self[name] = value

        # Clean up cache
        self._initial_condition_cache = {}

    @property
    def root(self):
        """
        Provide 'root' property for backwards compatibility.

        Returns
        -------
        <Group>
            reference to the 'model' property.
        """
        warn_deprecation("The 'root' property provides backwards compatibility "
                         "with OpenMDAO <= 1.x ; use 'model' instead.")
        return self.model

    @root.setter
    def root(self, model):
        """
        Provide for setting the 'root' property for backwards compatibility.

        Parameters
        ----------
        model : <Group>
            reference to a <Group> to be assigned to the 'model' property.
        """
        warn_deprecation("The 'root' property provides backwards compatibility "
                         "with OpenMDAO <= 1.x ; use 'model' instead.")
        self.model = model

    def run_model(self):
        """
        Run the model by calling the root system's solve_nonlinear.

        Returns
        -------
        boolean
            Failure flag; True if failed to converge, False is successful.
        float
            relative error.
        float
            absolute error.
        """
        if self._mode is None:
            raise RuntimeError("The `setup` method must be called before `run_model`.")

        self.final_setup()
        return self.model.run_solve_nonlinear()

    def run_driver(self):
        """
        Run the driver on the model.

        Returns
        -------
        boolean
            Failure flag; True if failed to converge, False is successful.
        """
        if self._mode is None:
            raise RuntimeError("The `setup` method must be called before `run_driver`.")

        self.final_setup()
        with self.model._scaled_context_all():
            return self.driver.run()

    def run_once(self):
        """
        Backward compatible call for run_model.

        Returns
        -------
        boolean
            Failure flag; True if failed to converge, False is successful.
        float
            relative error.
        float
            absolute error.
        """
        warn_deprecation("The 'run_once' method provides backwards compatibility with "
                         "OpenMDAO <= 1.x ; use 'run_model' instead.")

        return self.run_model()

    def run(self):
        """
        Backward compatible call for run_driver.

        Returns
        -------
        boolean
            Failure flag; True if failed to converge, False is successful.
        """
        warn_deprecation("The 'run' method provides backwards compatibility with "
                         "OpenMDAO <= 1.x ; use 'run_driver' instead.")

        return self.run_driver()

    def cleanup(self):
        """
        Clean up resources prior to exit.
        """
        self.driver.cleanup()

    def setup(self, vector_class=DefaultVector, check=True, logger=None, mode='auto',
              force_alloc_complex=False):
        """
        Set up the model hierarchy.

        When `setup` is called, the model hierarchy is assembled, the processors are allocated
        (for MPI), and variables and connections are all assigned. This method traverses down
        the model hierarchy to call `setup` on each subsystem, and then traverses up te model
        hierarchy to call `configure` on each subsystem.

        Parameters
        ----------
        vector_class : type
            reference to an actual <Vector> class; not an instance.
        check : boolean
            whether to run error check after setup is complete.
        logger : object
            Object for logging config checks if check is True.
        mode : string
            Derivatives calculation mode, 'fwd' for forward, and 'rev' for
            reverse (adjoint). Default is 'auto', which lets OpenMDAO choose
            the best mode for your problem.
        force_alloc_complex : bool
            Force allocation of imaginary part in nonlinear vectors. OpenMDAO can generally
            detect when you need to do this, but in some cases (e.g., complex step is used
            after a reconfiguration) you may need to set this to True.

        Returns
        -------
        self : <Problem>
            this enables the user to instantiate and setup in one line.
        """
        model = self.model
        comm = self.comm

        # PETScVector is required for MPI
        if PETScVector and comm.size > 1 and vector_class is not PETScVector:
            msg = ("The `vector_class` argument must be `PETScVector` when "
                   "running in parallel under MPI but '%s' was specified."
                   % vector_class.__name__)
            raise ValueError(msg)

        if mode not in ['fwd', 'rev', 'auto']:
            msg = "Unsupported mode: '%s'" % mode
            raise ValueError(msg)

        # TODO: fix this so it computes the proper type based on sizes of VOIs
        if mode == 'auto':
            mode = 'rev'
        self._mode = mode

        model._setup(comm, 'full', mode)

        # Cache all args for final setup.
        self._vector_class = vector_class
        self._check = check
        self._logger = logger
        self._force_alloc_complex = force_alloc_complex

        self._setup_status = 1
        return self

    def final_setup(self):
        """
        Perform final setup phase on problem in preparation for run.

        This is the second phase of setup, and is done automatically at the start of `run_driver`
        and `run_model`. At the beginning of final_setup, we have a model hierarchy with defined
        variables, solvers, case_recorders, and derivative settings. During this phase, the vectors
        are created and populated, the drivers and solvers are initialized, and the recorders are
        started, and the rest of the framework is prepared for execution.
        """
        vector_class = self._vector_class
        check = self._check
        logger = self._logger
        force_alloc_complex = self._force_alloc_complex

        model = self.model
        comm = self.comm
        mode = self._mode

        if self._setup_status < 2:
            model._final_setup(comm, vector_class, 'full', force_alloc_complex=force_alloc_complex)

        self.driver._setup_driver(self)

        # Now that setup has been called, we can set the iprints.
        for items in self._solver_print_cache:
            self.set_solver_print(level=items[0], depth=items[1], type_=items[2])

        if check and comm.rank == 0:
            check_config(self, logger)

        if self._setup_status < 2:
            self._setup_status = 2
            self._set_initial_conditions()

    def check_partials(self, logger=None, comps=None, compact_print=False,
                       abs_err_tol=1e-6, rel_err_tol=1e-6, global_options=None,
                       force_dense=True, suppress_output=False):
        """
        Check partial derivatives comprehensively for all components in your model.

        Parameters
        ----------
        logger : object
            Logging object to capture output. All output is at logging.INFO level.
        comps : None or list_like
            List of component names to check the partials of (all others will be skipped). Set to
             None (default) to run all components.
        compact_print : bool
            Set to True to just print the essentials, one line per unknown-param pair.
        abs_err_tol : float
            Threshold value for absolute error.  Errors about this value will have a '*' displayed
            next to them in output, making them easy to search for. Default is 1.0E-6.
        rel_err_tol : float
            Threshold value for relative error.  Errors about this value will have a '*' displayed
            next to them in output, making them easy to search for. Note at times there may be a
            significant relative error due to a minor absolute error.  Default is 1.0E-6.
        global_options : dict
            Dictionary of options that override options specified in ALL components. Only
            'form', 'step', 'step_calc', and 'method' can be specified in this way.
        force_dense : bool
            If True, analytic derivatives will be coerced into arrays.
        suppress_output : bool
            Set to True to suppress all output.

        Returns
        -------
        dict of dicts of dicts
            First key:
                is the component name;
            Second key:
                is the (output, input) tuple of strings;
            Third key:
                is one of ['rel error', 'abs error', 'magnitude', 'J_fd', 'J_fwd', 'J_rev'];

            For 'rel error', 'abs error', 'magnitude' the value is: A tuple containing norms for
                forward - fd, adjoint - fd, forward - adjoint.
            For 'J_fd', 'J_fwd', 'J_rev' the value is: A numpy array representing the computed
                Jacobian for the three different methods of computation.
        """
        if self._setup_status < 2:
            self.final_setup()

        if not global_options:
            global_options = DEFAULT_FD_OPTIONS.copy()
            global_options['method'] = 'fd'

        if global_options['method'] == 'fd':
            scheme = FiniteDifference
        else:
            raise ValueError('Unrecognized method: "{}"'.format(global_options['method']))

        model = self.model
        logger = logger if logger else get_logger('check_partials')

        # TODO: Once we're tracking iteration counts, run the model if it has not been run before.

        all_comps = model.system_iter(typ=Component, include_self=True)
        if comps is None:
            comps = [comp for comp in all_comps]
        else:
            all_comp_names = {c.pathname for c in all_comps}
            requested = set(comps)
            extra = requested.difference(all_comp_names)
            if extra:
                msg = 'The following are not valid comp names: {}'.format(sorted(list(extra)))
                raise ValueError(msg)
            comps = [model.get_subsystem(c_name) for c_name in comps]

        current_mode = self._mode
        self.set_solver_print(level=0)

        # This is a defaultdict of (defaultdict of dicts).
        partials_data = defaultdict(lambda: defaultdict(dict))

        # Caching current point to restore after setups.
        input_cache = model._inputs._clone()
        output_cache = model._outputs._clone()

        # Keep track of derivative keys that are declared dependent so that we don't print them
        # unless they are in error.
        indep_key = {}

        # Analytic Jacobians
        for mode in ('fwd', 'rev'):
            model._inputs.set_vec(input_cache)
            model._outputs.set_vec(output_cache)
            # Make sure we're in a valid state
            model.run_apply_nonlinear()
            model.run_linearize()

            jac_key = 'J_' + mode

            for comp in comps:

                # Skip IndepVarComps
                if isinstance(comp, IndepVarComp):
                    continue

                explicit = isinstance(comp, ExplicitComponent)
                deprecated = isinstance(comp, DepComponent)
                matrix_free = comp.matrix_free
                c_name = comp.pathname
                indep_key[c_name] = set()

                # TODO: Check deprecated deriv_options.

                with comp._unscaled_context():
                    subjacs = comp._jacobian._subjacs
                    if explicit:
                        comp._negate_jac()

                    of_list = list(comp._var_allprocs_prom2abs_list['output'].keys())
                    wrt_list = list(comp._var_allprocs_prom2abs_list['input'].keys())

                    # The only outputs in wrt should be implicit states.
                    if deprecated:
                        wrt_list.extend(comp._state_names)
                    elif not explicit:
                        wrt_list.extend(of_list)

                    # Matrix-free components need to calculate their Jacobian by matrix-vector
                    # product.
                    if matrix_free:

                        dstate = comp._vectors['output']['linear']
                        if mode == 'fwd':
                            dinputs = comp._vectors['input']['linear']
                            doutputs = comp._vectors['residual']['linear']
                            in_list = wrt_list
                            out_list = of_list
                        else:
                            dinputs = comp._vectors['residual']['linear']
                            doutputs = comp._vectors['input']['linear']
                            in_list = of_list
                            out_list = wrt_list

                        for inp in in_list:
                            inp_abs = rel_name2abs_name(comp, inp)

                            try:
                                flat_view = dinputs._views_flat[inp_abs]
                            except KeyError:
                                # Implicit state
                                flat_view = dstate._views_flat[inp_abs]

                            n_in = len(flat_view)
                            for idx in range(n_in):

                                dinputs.set_const(0.0)
                                dstate.set_const(0.0)

                                # TODO - Sort out the minus sign difference.
                                perturb = 1.0 if (deprecated or not explicit) else -1.0

                                # Dictionary access returns a scaler for 1d input, and we
                                # need a vector for clean code, so use _views_flat.
                                flat_view[idx] = perturb

                                # Matrix Vector Product
                                comp._apply_linear(['linear'], _contains_all, mode)

                                for out in out_list:
                                    out_abs = rel_name2abs_name(comp, out)

                                    try:
                                        derivs = doutputs._views_flat[out_abs]
                                    except KeyError:
                                        # Implicit state
                                        derivs = dstate._views_flat[out_abs]

                                    if mode == 'fwd':
                                        key = out, inp
                                        deriv = partials_data[c_name][key]

                                        # Allocate first time
                                        if jac_key not in deriv:
                                            shape = (len(derivs), n_in)
                                            deriv[jac_key] = np.zeros(shape)

                                        deriv[jac_key][:, idx] = derivs

                                    else:
                                        key = inp, out
                                        deriv = partials_data[c_name][key]

                                        # Allocate first time
                                        if jac_key not in deriv:
                                            shape = (n_in, len(derivs))
                                            deriv[jac_key] = np.zeros(shape)

                                        deriv[jac_key][idx, :] = derivs

                    # These components already have a Jacobian with calculated derivatives.
                    else:

                        for rel_key in product(of_list, wrt_list):
                            abs_key = rel_key2abs_key(comp, rel_key)
                            of, wrt = abs_key

                            # No need to calculate partials; they are already stored
                            deriv_value = subjacs.get(abs_key)

                            # Testing for pairs that are not dependent so that we suppress printing
                            # them unless the fd is non zero. Note: subjacs_info is empty for
                            # undeclared partials on implicit components.
                            try:
                                if comp._jacobian._subjacs_info[abs_key][0]['dependent'] is False:
                                    indep_key[c_name].add(rel_key)
                            except KeyError:
                                pass

                            if deriv_value is None:
                                # Missing derivatives are assumed 0.
                                try:
                                    in_size = comp._var_abs2meta['input'][wrt]['size']
                                except KeyError:
                                    in_size = comp._var_abs2meta['output'][wrt]['size']

                                out_size = comp._var_abs2meta['output'][of]['size']
                                deriv_value = np.zeros((out_size, in_size))

                            if force_dense:
                                if isinstance(deriv_value, list):
                                    try:
                                        in_size = comp._var_abs2meta['input'][wrt]['size']
                                    except KeyError:
                                        in_size = comp._var_abs2meta['output'][wrt]['size']
                                    out_size = comp._var_abs2meta['output'][of]['size']
                                    tmp_value = np.zeros((out_size, in_size))
                                    jac_val, jac_i, jac_j = deriv_value
                                    # if a scalar value is provided (in declare_partials),
                                    # expand to the correct size array value for zipping
                                    if jac_val.size == 1:
                                        jac_val = jac_val * np.ones(jac_i.size)
                                    for i, j, val in zip(jac_i, jac_j, jac_val):
                                        tmp_value[i, j] += val
                                    deriv_value = tmp_value

                                elif sparse.issparse(deriv_value):
                                    deriv_value = deriv_value.todense()

                            partials_data[c_name][rel_key][jac_key] = deriv_value.copy()

                    if explicit:
                        comp._negate_jac()

        model._inputs.set_vec(input_cache)
        model._outputs.set_vec(output_cache)
        model.run_apply_nonlinear()

        # Finite Difference (or TODO: Complex Step) to calculate Jacobian
        jac_key = 'J_fd'
        for comp in comps:

            c_name = comp.pathname

            # Skip IndepVarComps
            if isinstance(comp, IndepVarComp):
                continue

            subjac_info = comp._subjacs_info
            explicit = isinstance(comp, ExplicitComponent)
            deprecated = isinstance(comp, DepComponent)
            approximation = scheme()

            of = list(comp._var_allprocs_prom2abs_list['output'].keys())
            wrt = list(comp._var_allprocs_prom2abs_list['input'].keys())

            # The only outputs in wrt should be implicit states.
            if deprecated:
                wrt.extend(comp._state_names)
            elif not explicit:
                wrt.extend(of)

            for rel_key in product(of, wrt):
                abs_key = rel_key2abs_key(comp, rel_key)
                approximation.add_approximation(abs_key, global_options)

            approx_jac = {}
            approximation._init_approximations()

            # Peform the FD here.
            approximation.compute_approximations(comp, jac=approx_jac)

            for rel_key, partial in iteritems(approx_jac):
                abs_key = rel_key2abs_key(comp, rel_key)
                # Since all partials for outputs for explicit comps are declared, assume anything
                # missing is an input deriv.
                if explicit and abs_key[1] in comp._var_abs_names['input']:
                    partials_data[c_name][rel_key][jac_key] = -partial
                else:
                    partials_data[c_name][rel_key][jac_key] = partial

        # Conversion of defaultdict to dicts
        partials_data = {comp_name: dict(outer) for comp_name, outer in iteritems(partials_data)}

        _assemble_derivative_data(partials_data, rel_err_tol, abs_err_tol, logger, compact_print,
                                  comps, global_options, suppress_output=suppress_output,
                                  indep_key=indep_key)

        return partials_data

    def check_total_derivatives(self, of=None, wrt=None, logger=None, compact_print=False,
                                abs_err_tol=1e-6, rel_err_tol=1e-6, method='fd', step=1e-6,
                                form='forward', step_calc='abs', suppress_output=False):
        """
        Check total derivatives for the model vs. finite difference.

        Parameters
        ----------
        of : list of variable name strings or None
            Variables whose derivatives will be computed. Default is None, which
            uses the driver's objectives and constraints.
        wrt : list of variable name strings or None
            Variables with respect to which the derivatives will be computed.
            Default is None, which uses the driver's desvars.
        logger : object
            Logging object to capture output. All output is at logging.INFO level.
        compact_print : bool
            Set to True to just print the essentials, one line per unknown-param pair.
        abs_err_tol : float
            Threshold value for absolute error.  Errors about this value will have a '*' displayed
            next to them in output, making them easy to search for. Default is 1.0E-6.
        rel_err_tol : float
            Threshold value for relative error.  Errors about this value will have a '*' displayed
            next to them in output, making them easy to search for. Note at times there may be a
            significant relative error due to a minor absolute error.  Default is 1.0E-6.
        method : str
            Method, 'fd' for finite difference or 'cs' for complex step.
        step : float
            Step size for approximation.
        form : string
            Form for finite difference, can be 'forward', 'backward', or 'central'.
        step_calc : string
            Step type for finite difference, can be 'abs' for absolute', or 'rel' for relative.
        suppress_output : bool
            Set to True to suppress all output.

        Returns
        -------
        Dict of Dicts of Tuples of Floats

            First key:
                is the (output, input) tuple of strings;
            Second key:
                is one of ['rel error', 'abs error', 'magnitude', 'fdstep'];

            For 'rel error', 'abs error', 'magnitude' the value is: A tuple containing norms for
                forward - fd, adjoint - fd, forward - adjoint.
        """
        model = self.model
        global_names = False

        logger = logger if logger else get_logger('check_total_derivatives')

        # TODO: Once we're tracking iteration counts, run the model if it has not been run before.

        if wrt is None:
            wrt = list(self.driver._designvars)
            global_names = True
        if of is None:
            of = list(self.driver._objs)
            of.extend(list(self.driver._cons))
            global_names = True

        with self.model._scaled_context_all():

            # Calculate Total Derivatives
            Jcalc = self._compute_total_derivs(of=of, wrt=wrt, global_names=global_names)

            # Approximate FD
            fd_args = {
                'step': step,
                'form': form,
                'step_calc': step_calc,
            }
            model.approx_total_derivs(method=method, **fd_args)
            Jfd = self._compute_total_derivs_approx(of=of, wrt=wrt, global_names=global_names)

        # Assemble and Return all metrics.
        data = {}
        data[''] = {}
        for key, val in iteritems(Jcalc):
            data[''][key] = {}
            data[''][key]['J_fwd'] = Jcalc[key]
            data[''][key]['J_fd'] = Jfd[key]
        fd_args['method'] = 'fd'

        _assemble_derivative_data(data, rel_err_tol, abs_err_tol, logger, compact_print, [model],
                                  fd_args, totals=True, suppress_output=suppress_output)
        return data['']

    def compute_total_derivs(self, of=None, wrt=None, return_format='flat_dict'):
        """
        Compute derivatives of desired quantities with respect to desired inputs.

        Parameters
        ----------
        of : list of variable name strings or None
            Variables whose derivatives will be computed. Default is None, which
            uses the driver's objectives and constraints.
        wrt : list of variable name strings or None
            Variables with respect to which the derivatives will be computed.
            Default is None, which uses the driver's desvars.
        return_format : string
            Format to return the derivatives. Default is a 'flat_dict', which
            returns them in a dictionary whose keys are tuples of form (of, wrt).

        Returns
        -------
        derivs : object
            Derivatives in form requested by 'return_format'.
        """
        if self._setup_status < 2:
            self.final_setup()

        with self.model._scaled_context_all():
            if self.model._owns_approx_jac:
                totals = self._compute_total_derivs_approx(of=of, wrt=wrt,
                                                           return_format=return_format,
                                                           global_names=False)
            else:
                totals = self._compute_total_derivs(of=of, wrt=wrt,
                                                    return_format=return_format,
                                                    global_names=False)
        return totals

    def _compute_total_derivs_approx(self, of=None, wrt=None, return_format='flat_dict',
                                     global_names=True):
        """
        Compute derivatives of desired quantities with respect to desired inputs.

        Uses an approximation method, e.g., fd or cs to calculate the derivatives.

        Parameters
        ----------
        of : list of variable name strings or None
            Variables whose derivatives will be computed.
        wrt : list of variable name strings or None
            Variables with respect to which the derivatives will be computed.
        return_format : string
            Format to return the derivatives. Default is a 'flat_dict', which
            returns them in a dictionary whose keys are tuples of form (of, wrt).
        global_names : bool
            Set to True when passing in global names to skip some translation steps.

        Returns
        -------
        derivs : object
            Derivatives in form requested by 'return_format'.
        """
        recording_iteration.stack.append(('_compute_total_derivs', 0))
        model = self.model
        mode = self._mode
        vec_dinput = model._vectors['input']
        vec_doutput = model._vectors['output']
        vec_dresid = model._vectors['residual']
        approx = model._owns_approx_jac
        prom2abs = model._var_allprocs_prom2abs_list['output']

        # TODO - Pull 'of' and 'wrt' from driver if unspecified.
        if wrt is None:
            raise NotImplementedError("Need to specify 'wrt' for now.")
        if of is None:
            raise NotImplementedError("Need to specify 'of' for now.")

        # Prepare model for calculation by cleaning out the derivatives
        # vectors.
        for vec_name in model._lin_vec_names:

            # TODO: Do all three deriv vectors have the same keys?

            vec_dinput[vec_name].set_const(0.0)
            vec_doutput[vec_name].set_const(0.0)
            vec_dresid[vec_name].set_const(0.0)

        # Linearize Model
        model._linearize()

        # Convert of and wrt names from promoted to bsolute path
        oldwrt, oldof = wrt, of
        if not global_names:
            of = [prom2abs[name][0] for name in oldof]
            wrt = [prom2abs[name][0] for name in oldwrt]

        input_list, output_list = wrt, of
        old_input_list, old_output_list = oldwrt, oldof

        # Solve for derivs with the approximation_scheme.
        # This cuts out the middleman by grabbing the Jacobian directly after linearization.

        # Re-initialize so that it is clean.
        if model._approx_schemes:
            method = list(model._approx_schemes.keys())[0]
            kwargs = model._owns_approx_jac_meta
            model.approx_total_derivs(method=method, **kwargs)
        else:
            model.approx_total_derivs(method='fd')

        # Initialization based on driver (or user) -requested "of" and "wrt".
        if not model._owns_approx_jac or model._owns_approx_of != set(of) \
           or model._owns_approx_wrt != set(wrt):
            model._owns_approx_of = set(of)
            model._owns_approx_wrt = set(wrt)

            # Support for indices defined on driver vars.
            dvs = self.driver._designvars
            cons = self.driver._cons
            objs = self.driver._objs

            response_idx = {key: val['indices'] for key, val in iteritems(cons)
                            if val['indices'] is not None}
            for key, val in iteritems(objs):
                if val['indices'] is not None:
                    response_idx[key] = val['indices']

            model._owns_approx_of_idx = response_idx

            model._owns_approx_wrt_idx = {key: val['indices'] for key, val in iteritems(dvs)
                                          if val['indices'] is not None}

        model._setup_jacobians(recurse=False)

        model.jacobian._override_checks = True
        model._linearize()
        model.jacobian._override_checks = False
        approx_jac = model._jacobian._subjacs

        # Create data structures (and possibly allocate space) for the total
        # derivatives that we will return.
        totals = OrderedDict()

        if return_format == 'flat_dict':
            for ocount, output_name in enumerate(output_list):
                okey = old_output_list[ocount]
                for icount, input_name in enumerate(input_list):
                    ikey = old_input_list[icount]
                    jac = approx_jac[output_name, input_name]
                    if isinstance(jac, list):
                        # This is a design variable that was declared as an obj/con.
                        totals[okey, ikey] = np.eye(len(jac[0]))
                        odx = model._owns_approx_of_idx.get(okey)
                        idx = model._owns_approx_wrt_idx.get(ikey)
                        if odx is not None:
                            totals[okey, ikey] = totals[okey, ikey][odx, :]
                        if idx is not None:
                            totals[okey, ikey] = totals[okey, ikey][:, idx]
                    else:
                        totals[okey, ikey] = -jac

        elif return_format == 'dict':
            for ocount, output_name in enumerate(output_list):
                okey = old_output_list[ocount]
                totals[okey] = tot = OrderedDict()
                for icount, input_name in enumerate(input_list):
                    ikey = old_input_list[icount]
                    jac = approx_jac[output_name, input_name]
                    if isinstance(jac, list):
                        # This is a design variable that was declared as an obj/con.
                        tot[ikey] = np.eye(len(jac[0]))
                    else:
                        tot[ikey] = -jac
        else:
            msg = "Unsupported return format '%s." % return_format
            raise NotImplementedError(msg)

        recording_iteration.stack.pop()
        return totals

    def _get_voi_info(self, voi_lists, inp2rhs_name, input_vec, output_vec, input_vois):
        voi_info = {}
        model = self.model
        nproc = self.comm.size
        iproc = model.comm.rank

        for vois in itervalues(voi_lists):
            for input_name, old_input_name in vois:
                vecname = inp2rhs_name[input_name]
                if vecname not in input_vec:
                    continue
                sizes = model._var_sizes[vecname]['output']
                dinputs = input_vec[vecname]
                doutputs = output_vec[vecname]

                in_var_idx = model._var_allprocs_abs2idx[vecname]['output'][input_name]
                in_var_meta = model._var_allprocs_abs2meta['output'][input_name]

                dup = not in_var_meta['distributed']

                start = np.sum(sizes[:iproc, in_var_idx])
                end = np.sum(sizes[:iproc + 1, in_var_idx])

                in_idxs = None
                if input_name in input_vois:
                    in_voi_meta = input_vois[input_name]
                    if 'indices' in in_voi_meta:
                        in_idxs = in_voi_meta['indices']

                if in_idxs is not None:
                    irange = in_idxs
                    max_i = np.max(in_idxs)
                    min_i = np.min(in_idxs)
                    loc_size = len(in_idxs)
                else:
                    irange = np.arange(in_var_meta['global_size'], dtype=int)
                    max_i = in_var_meta['global_size'] - 1
                    min_i = 0
                    loc_size = end - start

                if loc_size == 0:
                    # var is not local. get size of var in owned proc
                    for rank in range(nproc):
                        sz = sizes[rank, in_var_idx]
                        if sz > 0:
                            loc_size = sz
                            break

                # set totals to zeros instead of None in those cases when none
                # of the specified indices are within the range of interest
                # for this proc.
                store = True if ((start <= min_i < end) or (start <= max_i < end)) else dup

                if store:
<<<<<<< HEAD
                    offset = start + min_i
                    loc_idxs = irange - offset
                else:
                    loc_idxs = None
=======
                    loc_idxs = irange
                    if min_i > 0:
                        loc_idxs = irange - min_i
                else:
                    loc_idxs = []
>>>>>>> 7df2f996

                voi_info[input_name] = (dinputs, doutputs, irange, loc_idxs, max_i, min_i,
                                        loc_size, start, end, dup, store)

        return voi_info

    def _compute_total_derivs_multi(self, totals, vois, voi_info, lin_vec_names, mode,
                                    output_list, old_output_list, output_vois,
                                    use_rel_reduction, rel_systems, return_format):
        fwd = mode == 'fwd'
        model = self.model
        nproc = model.comm.size
        iproc = model.comm.rank
        sizes = model._var_sizes['nonlinear']['output']

        # this sets dinputs for the current parallel_deriv_color to 0
        voi_info[vois[0][0]][0].set_const(0.0)
        if use_rel_reduction:
            if fwd:
                model._vectors['output']['linear'].set_const(0.0)
            else:
                model._vectors['input']['linear'].set_const(0.0)

        for input_name, old_input_name in vois:
            dinputs, doutputs, idxs, loc_idxs, max_i, min_i, loc_size, start, end, \
                dup, store = voi_info[input_name]
            if input_name in dinputs:
                vec = dinputs._views_flat[input_name]
                for i, idx in enumerate(idxs):
                    if idx < 0:
                        idx += end

                    if start <= idx < end:
                        # not all vars will be matrix-matrix, so we have to check here
                        if len(vec.shape) > 1:
                            dinputs._views_flat[input_name][idx - start, i] = 1.0
                        else:
                            dinputs._views_flat[input_name][idx - start] = 1.0

        model._solve_linear(lin_vec_names, mode, rel_systems)

        for input_name, old_input_name in vois:
            dinputs, doutputs, idxs, loc_idxs, max_i, min_i, loc_size, start, end, \
                dup, store = voi_info[input_name]
            ncol = dinputs._ncol

            # Pull out the answers and pack into our data structure.
            for ocount, output_name in enumerate(output_list):
                out_idxs = None
                if output_name in output_vois:
                    out_voi_meta = output_vois[output_name]
                    out_idxs = out_voi_meta['indices']

                if use_rel_reduction and output_name not in model._relevant[input_name]:
                    # irrelevant output, just give zeros
                    if out_idxs is None:
                        out_var_idx = \
                            model._var_allprocs_abs2idx['nonlinear']['output'][output_name]
                        if ncol > 1:
                            deriv_val = np.zeros((sizes[iproc, out_var_idx], ncol))
                        else:
                            deriv_val = np.zeros(sizes[iproc, out_var_idx])
                    else:
                        if ncol > 1:
                            deriv_val = np.zeros((len(out_idxs), ncol))
                        else:
                            deriv_val = np.zeros(len(out_idxs))
                else:  # relevant output
                    if output_name in doutputs._views_flat:
                        deriv_val = doutputs._views_flat[output_name]
                        size = deriv_val.size
                    else:
                        deriv_val = None

                    if out_idxs is not None:
                        size = out_idxs.size
                        if deriv_val is not None:
                            deriv_val = deriv_val[out_idxs]

                    if dup and nproc > 1:
                        out_var_idx = \
                            model._var_allprocs_abs2idx['nonlinear']['output'][output_name]
                        # TODO: do during setup
                        root = np.min(np.nonzero(sizes[:, out_var_idx])[0][0])
                        if deriv_val is None:
                            if out_idxs is not None:
                                sz = size
                            else:
                                sz = sizes[root, out_var_idx]
                            deriv_val = np.empty(sz, dtype=float)
                        self.comm.Bcast(deriv_val, root=root)

                len_val = len(deriv_val)

                if store and len(deriv_val.shape) == 1:
                    deriv_val = np.atleast_2d(deriv_val).T

                if return_format == 'flat_dict':
                    if fwd:
                        key = (old_output_list[ocount], old_input_name)

                        if totals[key] is None:
                            totals[key] = np.zeros((len_val, loc_size))
                        if store:
                            totals[key][:, loc_idxs] = deriv_val
                    else:
                        key = (old_input_name, old_output_list[ocount])

                        if totals[key] is None:
                            totals[key] = np.zeros((loc_size, len_val))
                        if store:
                            totals[key][loc_idxs, :] = deriv_val.T

                elif return_format == 'dict':
                    if fwd:
                        okey = old_output_list[ocount]

                        if totals[okey][old_input_name] is None:
                            totals[okey][old_input_name] = np.zeros((len_val, loc_size))
                        if store:
                            totals[okey][old_input_name][:, loc_idxs] = deriv_val
                    else:
                        ikey = old_output_list[ocount]

                        if totals[old_input_name][ikey] is None:
                            totals[old_input_name][ikey] = np.zeros((loc_size, len_val))
                        if store:
                            totals[old_input_name][ikey][loc_idxs, :] = deriv_val.T
                else:
                    raise RuntimeError("unsupported return format")

    def _compute_total_derivs(self, of=None, wrt=None, return_format='flat_dict',
                              global_names=True):
        """
        Compute derivatives of desired quantities with respect to desired inputs.

        Parameters
        ----------
        of : list of variable name strings or None
            Variables whose derivatives will be computed. Default is None, which
            uses the driver's objectives and constraints.
        wrt : list of variable name strings or None
            Variables with respect to which the derivatives will be computed.
            Default is None, which uses the driver's desvars.
        return_format : string
            Format to return the derivatives. Default is a 'flat_dict', which
            returns them in a dictionary whose keys are tuples of form (of, wrt).
        global_names : bool
            Set to True when passing in global names to skip some translation steps.

        Returns
        -------
        derivs : object
            Derivatives in form requested by 'return_format'.
        """
        recording_iteration.stack.append(('_compute_total_derivs', 0))
        model = self.model
        mode = self._mode
        vec_dinput = model._vectors['input']
        vec_doutput = model._vectors['output']
        vec_dresid = model._vectors['residual']
        nproc = self.comm.size
        iproc = model.comm.rank
        sizes = model._var_sizes['nonlinear']['output']
        relevant = model._relevant
        fwd = (mode == 'fwd')
        prom2abs = model._var_allprocs_prom2abs_list['output']
        abs2idx_out = model._var_allprocs_abs2idx['linear']['output']

        if wrt is None:
            wrt = list(self.driver._designvars)
        if of is None:
            of = list(self.driver._objs)
            of.extend(list(self.driver._cons))

        # A number of features will need to be supported here as development
        # goes forward.
        # -------------------------------------------------------------------
        # TODO: Support constraint sparsity (i.e., skip in/out that are not
        #       relevant for this constraint) (desvars too?)
        # TODO: Don't calculate for inactive constraints
        # -------------------------------------------------------------------

        # Prepare model for calculation by cleaning out the derivatives
        # vectors.
        matmat = False
        for vec_name in model._lin_vec_names:

            # TODO: Do all three deriv vectors have the same keys?

            vec_dinput[vec_name].set_const(0.0)
            vec_doutput[vec_name].set_const(0.0)
            vec_dresid[vec_name].set_const(0.0)

        # Linearize Model
        model._linearize()

        # Create data structures (and possibly allocate space) for the total
        # derivatives that we will return.
        totals = OrderedDict()

        if return_format == 'flat_dict':
            for okey in of:
                for ikey in wrt:
                    totals[(okey, ikey)] = None
        elif return_format == 'dict':
            for okey in of:
                totals[okey] = OrderedDict()
                for ikey in wrt:
                    totals[okey][ikey] = None
        else:
            msg = "Unsupported return format '%s." % return_format
            raise NotImplementedError(msg)

        # Convert of and wrt names from promoted to unpromoted
        # (which is absolute path since we're at the top)
        oldwrt, oldof = wrt, of
        if not global_names:
            of = [prom2abs[name][0] for name in oldof]
            wrt = [prom2abs[name][0] for name in oldwrt]

        if fwd:
            input_list, output_list = wrt, of
            old_input_list, old_output_list = oldwrt, oldof
            input_vec, output_vec = vec_dresid, vec_doutput
            input_vois = self.driver._designvars
            output_vois = self.driver._responses
        else:  # rev
            input_list, output_list = of, wrt
            old_input_list, old_output_list = oldof, oldwrt
            input_vec, output_vec = vec_doutput, vec_dresid
            input_vois = self.driver._responses
            output_vois = self.driver._designvars

        # Solve for derivs using linear solver.

        # this maps either an parallel_deriv_color to a list of tuples of (absname, oldname)
        # of variables in that group, or, for variables that aren't in an
        # parallel_deriv_color, it maps the variable name to a one entry list containing
        # the tuple (absname, oldname) for that variable.  oldname will be
        # the promoted name if the 'global_names' arg is False, else it will
        # be the same as absname (the absolute variable name).
        voi_lists = OrderedDict()

        # this maps the names from input_list to the corresponding names
        # of the RHS vectors.  For any variables that are not part of an
        # parallel_deriv_color, they will map to 'linear'.  All parallel_deriv_color'ed variables
        # will just map to their own name.
        inp2rhs_name = {}

        # if not all inputs are VOIs, then this is a test where most likely
        # design vars, constraints, and objectives were not specified, so
        # don't do relevance checking (because we only want to analyze the
        # dependency graph for VOIs rather than for every input/output
        # in the model)
        use_rel_reduction = True

        matmat = False
        for i, name in enumerate(input_list):
            varmatmat = False
            if name in input_vois:
                meta = input_vois[name]
                parallel_deriv_color = meta['parallel_deriv_color']
                varmatmat |= (meta['vectorize_derivs'] and meta['size'] > 1)
            else:
                parallel_deriv_color = None
                use_rel_reduction = False

            if parallel_deriv_color is None:  # variable is not in an parallel_deriv_color
                if name in voi_lists:
                    raise RuntimeError("Variable name '%s' matches an parallel_deriv_color name." %
                                       name)
                else:
                    # store the absolute name along with the original name, which
                    # can be either promoted or absolute depending on the value
                    # of the 'global_names' flag.
                    voi_lists[name] = [(name, old_input_list[i])]
                    inp2rhs_name[name] = name if varmatmat else 'linear'
            else:
                if parallel_deriv_color not in voi_lists:
                    voi_lists[parallel_deriv_color] = []
                voi_lists[parallel_deriv_color].append((name, old_input_list[i]))
                inp2rhs_name[name] = name

            matmat |= varmatmat

        lin_vec_names = sorted(set(inp2rhs_name.values()))

        voi_info = self._get_voi_info(voi_lists, inp2rhs_name, input_vec, output_vec, input_vois)

        if matmat:
            for vois in itervalues(voi_lists):
                if use_rel_reduction:
                    rel_systems = set()
                    for voi, _ in vois:
                        rel_systems.update(relevant[voi]['@all'][1])
                else:
                    rel_systems = _contains_all
                self._compute_total_derivs_multi(totals, vois, voi_info, lin_vec_names, mode,
                                                 output_list, old_output_list,
                                                 output_vois, use_rel_reduction, rel_systems,
                                                 return_format)
            recording_iteration.stack.pop()
            return totals

        for vois in itervalues(voi_lists):
            # If Forward mode, solve linear system for each 'wrt'
            # If Adjoint mode, solve linear system for each 'of'

            if use_rel_reduction:
                rel_systems = set()
                for voi, _ in vois:
                    rel_systems.update(relevant[voi]['@all'][1])
            else:
                rel_systems = _contains_all

            loc_idxs = defaultdict(lambda: -1)

            max_len = max(len(voi_info[name][2]) for name, _ in vois)
            for i in range(max_len):
                # this sets dinputs for the current parallel_deriv_color to 0
                # dinputs is dresids in fwd, doutouts in rev
                if fwd:
                    vec_dresid['linear'].set_const(0.0)
                    if use_rel_reduction:
                        vec_doutput['linear'].set_const(0.0)
                else:  # rev
                    vec_doutput['linear'].set_const(0.0)
                    if use_rel_reduction:
                        vec_dinput['linear'].set_const(0.0)

                for input_name, old_input_name in vois:
                    dinputs, doutputs, idxs, _, max_i, min_i, loc_size, start, end, dup, _ = \
                        voi_info[input_name]
                    if i >= len(idxs):
                        # reuse the last index if loop iter is larger than current var size
                        idx = idxs[-1]
                    else:
                        idx = idxs[i]

                    if idx < 0:
                        idx += end
                    if start <= idx < end and input_name in dinputs._views_flat:
                        # Dictionary access returns a scaler for 1d input, and we
                        # need a vector for clean code, so use _views_flat.
                        dinputs._views_flat[input_name][idx - start] = 1.0

                model._solve_linear(lin_vec_names, mode, rel_systems)

                for input_name, old_input_name in vois:
                    dinputs, doutputs, idxs, _, max_i, min_i, loc_size, start, end, dup, _ = \
                        voi_info[input_name]
                    if i >= len(idxs):
                        idx = idxs[-1]  # reuse the last index
                        delta_loc_idx = 0  # don't increment local_idx
                    else:
                        idx = idxs[i]
                        delta_loc_idx = 1

                    # totals to zeros instead of None in those cases when none
                    # of the specified indices are within the range of interest
                    # for this proc.
                    store = True if start <= idx < end else dup
                    if store:
                        loc_idxs[input_name] += delta_loc_idx
                    loc_idx = loc_idxs[input_name]

                    # Pull out the answers and pack into our data structure.
                    for ocount, output_name in enumerate(output_list):
                        out_idxs = None
                        if output_name in output_vois:
                            out_voi_meta = output_vois[output_name]
                            if 'indices' in out_voi_meta:
                                out_idxs = out_voi_meta['indices']

                        if use_rel_reduction and output_name not in relevant[input_name]:
                            # irrelevant output, just give zeros
                            if out_idxs is None:
                                out_var_idx = abs2idx_out[output_name]
                                deriv_val = np.zeros(sizes[iproc, out_var_idx])
                            else:
                                deriv_val = np.zeros(len(out_idxs))
                        else:  # relevant output
                            if output_name in doutputs._views_flat:
                                deriv_val = doutputs._views_flat[output_name]
                                size = deriv_val.size
                            else:
                                deriv_val = None

                            if out_idxs is not None:
                                size = out_idxs.size
                                if deriv_val is not None:
                                    deriv_val = deriv_val[out_idxs]

                            if dup and nproc > 1:
                                out_var_idx = abs2idx_out[output_name]
                                root = np.min(np.nonzero(sizes[:, out_var_idx])[0][0])
                                if deriv_val is None:
                                    if out_idxs is not None:
                                        sz = size
                                    else:
                                        sz = sizes[root, out_var_idx]
                                    deriv_val = np.empty(sz, dtype=float)
                                self.comm.Bcast(deriv_val, root=root)

                        len_val = len(deriv_val)

                        if return_format == 'flat_dict':
                            if fwd:
                                key = (old_output_list[ocount], old_input_name)

                                if totals[key] is None:
                                    totals[key] = np.zeros((len_val, loc_size))
                                if store:
                                    totals[key][:, loc_idx] = deriv_val
                            else:
                                key = (old_input_name, old_output_list[ocount])

                                if totals[key] is None:
                                    totals[key] = np.zeros((loc_size, len_val))
                                if store:
                                    totals[key][loc_idx, :] = deriv_val

                        elif return_format == 'dict':
                            if fwd:
                                okey = old_output_list[ocount]

                                if totals[okey][old_input_name] is None:
                                    totals[okey][old_input_name] = np.zeros((len_val, loc_size))
                                if store:
                                    totals[okey][old_input_name][:, loc_idx] = deriv_val
                            else:
                                ikey = old_output_list[ocount]

                                if totals[old_input_name][ikey] is None:
                                    totals[old_input_name][ikey] = np.zeros((loc_size, len_val))
                                if store:
                                    totals[old_input_name][ikey][loc_idx, :] = deriv_val
                        else:
                            raise RuntimeError("unsupported return format")

        recording_iteration.stack.pop()
        return totals

    def set_solver_print(self, level=2, depth=1e99, type_='all'):
        """
        Control printing for solvers and subsolvers in the model.

        Parameters
        ----------
        level : int
            iprint level. Set to 2 to print residuals each iteration; set to 1
            to print just the iteration totals; set to 0 to disable all printing
            except for failures, and set to -1 to disable all printing including failures.
        depth : int
            How deep to recurse. For example, you can set this to 0 if you only want
            to print the top level linear and nonlinear solver messages. Default
            prints everything.
        type_ : str
            Type of solver to set: 'LN' for linear, 'NL' for nonlinear, or 'all' for all.
        """
        if (level, depth, type_) not in self._solver_print_cache:
            self._solver_print_cache.append((level, depth, type_))

        self.model._set_solver_print(level=level, depth=depth, type_=type_)


def _assemble_derivative_data(derivative_data, rel_error_tol, abs_error_tol, logger,
                              compact_print, system_list, global_options, totals=False,
                              suppress_output=False, indep_key=None):
    """
    Compute the relative and absolute errors in the given derivatives and print to the logger.

    Parameters
    ----------
    derivative_data : dict
        Dictionary containing derivative information keyed by system name.
    rel_error_tol : float
        Relative error tolerance.
    abs_error_tol : float
        Absolute error tolerance.
    logger : object
        Logging object.
    compact_print : bool
        If results should be printed verbosely or in a table.
    system_list : Iterable
        The systems (in the proper order) that were checked.0
    global_options : dict
        Dictionary containing the options for the approximation.
    totals : bool
        Set to True if we are doing check_total_derivs to skip a bunch of stuff.
    suppress_output : bool
        Set to True to suppress all output. Just calculate errors and add the keys.
    indep_key : dict of sets, optional
        Keyed by component name, contains the of/wrt keys that are declared not dependent.
    """
    fd_desc = "{}:{}".format(global_options['method'],
                             global_options['form'])
    nan = float('nan')

    if compact_print:
        check_desc = "    (Check Type: {})".format(fd_desc)
        if totals:
            deriv_line = "{0} wrt {1} | {2:.4e} | {3:.4e} | {4:.4e} | {5:.4e}"
        else:
            deriv_line = "{0} wrt {1} | {2:.4e} | {3:.4e} | {4:.4e} | {5:.4e} | {6:.4e} | {7:.4e}"\
                         " | {8:.4e} | {9:.4e} | {10:.4e}"
    else:
        check_desc = ""

    for system in system_list:
        # No need to see derivatives of IndepVarComps
        if isinstance(system, IndepVarComp):
            continue

        sys_name = system.pathname
        explicit = False

        # Match header to appropriate type.
        if isinstance(system, Component):
            sys_type = 'Component'
            explicit = isinstance(system, ExplicitComponent)
        elif isinstance(system, Group):
            sys_type = 'Group'
        else:
            sys_type = type(system).__name__

        derivatives = derivative_data[sys_name]

        if totals:
            sys_name = 'Full Model'

        if not suppress_output:
            logger.info('-' * (len(sys_name) + 15))
            logger.info("{}: '{}'{}".format(sys_type, sys_name, check_desc))
            logger.info('-' * (len(sys_name) + 15))

            if compact_print:
                # Error Header
                if totals:
                    header = "{0} wrt {1} | {2} | {3} | {4} | {5}"\
                        .format(
                            _pad_name('<output>', 30, True),
                            _pad_name('<variable>', 30, True),
                            _pad_name('calc mag.'),
                            _pad_name('check mag.'),
                            _pad_name('a(cal-chk)'),
                            _pad_name('r(cal-chk)'),
                        )
                else:
                    header = "{0} wrt {1} | {2} | {3} | {4} | {5} | {6} | {7} | {8} | {9} | {10}"\
                        .format(
                            _pad_name('<output>', 13, True),
                            _pad_name('<variable>', 13, True),
                            _pad_name('fwd mag.'),
                            _pad_name('rev mag.'),
                            _pad_name('check mag.'),
                            _pad_name('a(fwd-chk)'),
                            _pad_name('a(rev-chk)'),
                            _pad_name('a(fwd-rev)'),
                            _pad_name('r(fwd-chk)'),
                            _pad_name('r(rev-chk)'),
                            _pad_name('r(fwd-rev)')
                        )
                logger.info(header)
                logger.info('-' * len(header) + '\n')

        # Sorted keys ensures deterministic ordering
        sorted_keys = sorted(iterkeys(derivatives))

        for of, wrt in sorted_keys:
            derivative_info = derivatives[of, wrt]
            forward = derivative_info['J_fwd']
            if not totals:
                reverse = derivative_info.get('J_rev')
            fd = derivative_info['J_fd']

            fwd_error = np.linalg.norm(forward - fd)
            if totals:
                rev_error = fwd_rev_error = None
            else:
                rev_error = np.linalg.norm(reverse - fd)
                fwd_rev_error = np.linalg.norm(forward - reverse)

            fwd_norm = np.linalg.norm(forward)
            if totals:
                rev_norm = None
            else:
                rev_norm = np.linalg.norm(reverse)
            fd_norm = np.linalg.norm(fd)

            derivative_info['abs error'] = abs_err = ErrorTuple(fwd_error, rev_error, fwd_rev_error)
            derivative_info['magnitude'] = magnitude = MagnitudeTuple(fwd_norm, rev_norm, fd_norm)

            if fd_norm == 0.:
                derivative_info['rel error'] = rel_err = ErrorTuple(nan, nan, nan)
            else:
                if totals:
                    derivative_info['rel error'] = rel_err = ErrorTuple(fwd_error / fd_norm,
                                                                        nan,
                                                                        nan)
                else:
                    derivative_info['rel error'] = rel_err = ErrorTuple(fwd_error / fd_norm,
                                                                        rev_error / fd_norm,
                                                                        fwd_rev_error / fd_norm)

            # Skip printing the dependent keys if the derivatives are fine.
            if indep_key is not None:
                rel_key = (of, wrt)
                if rel_key in indep_key[sys_name] and fd_norm < abs_error_tol:
                    del derivative_data[sys_name][rel_key]
                    continue

            if not suppress_output:
                if compact_print:
                    if totals:
                        logger.info(deriv_line.format(
                            _pad_name(of, 30, True),
                            _pad_name(wrt, 30, True),
                            magnitude.forward,
                            magnitude.fd,
                            abs_err.forward,
                            rel_err.forward,
                        ))
                    else:
                        logger.info(deriv_line.format(
                            _pad_name(of, 13, True),
                            _pad_name(wrt, 13, True),
                            magnitude.forward,
                            magnitude.reverse,
                            magnitude.fd,
                            abs_err.forward,
                            abs_err.reverse,
                            abs_err.forward_reverse,
                            rel_err.forward,
                            rel_err.reverse,
                            rel_err.forward_reverse,
                        ))
                else:
                    # Magnitudes
                    logger.info("  {}: '{}' wrt '{}'\n".format(sys_name, of, wrt))
                    logger.info('    Forward Magnitude : {:.6e}'.format(magnitude.forward))
                    if not totals:
                        txt = '    Reverse Magnitude : {:.6e}'
                        logger.info(txt.format(magnitude.reverse))
                    logger.info('         Fd Magnitude : {:.6e} ({})\n'.format(magnitude.fd,
                                                                               fd_desc))
                    # Absolute Errors
                    if totals:
                        error_descs = ('(Jfor  - Jfd) ', )
                    else:
                        error_descs = ('(Jfor  - Jfd) ', '(Jrev  - Jfd) ', '(Jfor  - Jrev)')
                    for error, desc in zip(abs_err, error_descs):
                        error_str = _format_error(error, abs_error_tol)
                        logger.info('    Absolute Error {}: {}'.format(desc, error_str))
                    logger.info('')

                    # Relative Errors
                    for error, desc in zip(rel_err, error_descs):
                        error_str = _format_error(error, rel_error_tol)
                        logger.info('    Relative Error {}: {}'.format(desc, error_str))
                    logger.info('')

                    # Raw Derivatives
                    logger.info('    Raw Forward Derivative (Jfor)\n')
                    logger.info(str(forward))
                    logger.info('')

                    if not totals:
                        logger.info('    Raw Reverse Derivative (Jfor)\n')
                        logger.info(str(reverse))
                        logger.info('')

                    logger.info('    Raw FD Derivative (Jfd)\n')
                    logger.info(str(fd))
                    logger.info('')

                    logger.info(' -' * 30)


def _pad_name(name, pad_num=10, quotes=False):
    """
    Pad a string so that they all line up when stacked.

    Parameters
    ----------
    name : str
        The string to pad.
    pad_num : int
        The number of total spaces the string should take up.
    quotes : bool
        If name should be quoted.

    Returns
    -------
    str
        Padded string
    """
    l_name = len(name)
    if l_name < pad_num:
        pad = pad_num - l_name
        if quotes:
            pad_str = "'{name}'{sep:<{pad}}"
        else:
            pad_str = "{name}{sep:<{pad}}"
        pad_name = pad_str.format(name=name, sep='', pad=pad)
        return pad_name
    else:
        return '{0}'.format(name)


def _format_error(error, tol):
    """
    Format the error, flagging if necessary.

    Parameters
    ----------
    error : float
        The absolute or relative error.
    tol : float
        Tolerance above which errors are flagged

    Returns
    -------
    str
        Formatted and possibly flagged error.
    """
    if np.isnan(error) or error < tol:
        return '{:.6e}'.format(error)
    return '{:.6e} *'.format(error)<|MERGE_RESOLUTION|>--- conflicted
+++ resolved
@@ -1061,18 +1061,11 @@
                 store = True if ((start <= min_i < end) or (start <= max_i < end)) else dup
 
                 if store:
-<<<<<<< HEAD
-                    offset = start + min_i
-                    loc_idxs = irange - offset
-                else:
-                    loc_idxs = None
-=======
                     loc_idxs = irange
                     if min_i > 0:
                         loc_idxs = irange - min_i
                 else:
                     loc_idxs = []
->>>>>>> 7df2f996
 
                 voi_info[input_name] = (dinputs, doutputs, irange, loc_idxs, max_i, min_i,
                                         loc_size, start, end, dup, store)
