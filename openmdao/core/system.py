"""Define the base System class."""
from __future__ import division

from contextlib import contextmanager
from collections import OrderedDict, Iterable
from fnmatch import fnmatchcase
import sys
from itertools import product

from six import iteritems, string_types
from six.moves import range

import numpy as np

from openmdao.jacobians.dictionary_jacobian import DictionaryJacobian
from openmdao.jacobians.assembled_jacobian import AssembledJacobian, DenseJacobian
from openmdao.proc_allocators.default_allocator import DefaultAllocator
<<<<<<< HEAD
from openmdao.vectors.default_multi_vector import DefaultMultiVector
try:
    from openmdao.vectors.petsc_multi_vector import PETScMultiVector
except ImportError:
    class PETScMultiVector(object):
        """Dummy class."""

        pass
=======
>>>>>>> f89960c5
from openmdao.utils.general_utils import \
    determine_adder_scaler, format_as_float_or_array, warn_deprecation
from openmdao.recorders.recording_manager import RecordingManager
from openmdao.utils.mpi import MPI
from openmdao.utils.options_dictionary import OptionsDictionary
from openmdao.utils.units import convert_units
from openmdao.utils.array_utils import convert_neg
from openmdao.utils.record_util import create_local_meta

_type_map = {
    'input': 'input',
    'output': 'output',
    'residual': 'output'
}


class System(object):
    """
    Base class for all systems in OpenMDAO.

    Never instantiated; subclassed by <Group> or <Component>.
    All subclasses have their attributes defined here.

    In attribute names:
        abs / abs_name : absolute, unpromoted variable name, seen from root (unique).
        rel / rel_name : relative, unpromoted variable name, seen from current system (unique).
        prom / prom_name : relative, promoted variable name, seen from current system (non-unique).
        idx : global variable index among variables on all procs (I/O indices separate).
        my_idx : index among variables in this system, on this processor (I/O indices separate).
        io : indicates explicitly that input and output variables are combined in the same dict.

    Attributes
    ----------
    name : str
        Name of the system, must be different from siblings.
    pathname : str
        Global name of the system, including the path.
    comm : MPI.Comm or <FakeComm>
        MPI communicator object.
    metadata : <OptionsDictionary>
        Dictionary of user-defined arguments.
    iter_count : int
        Int that holds the number of times this system has iterated
        in a recording run.
    #
    _mpi_proc_allocator : <ProcAllocator>
        Object that distributes procs among subsystems.
    #
    _subsystems_allprocs : [<System>, ...]
        List of all subsystems (children of this system).
    _subsystems_myproc : [<System>, ...]
        List of local subsystems that exist on this proc.
    _subsystems_myproc_inds : [int, ...]
        List of indices of subsystems on this proc among all of this system's subsystems
        (i.e. among _subsystems_allprocs).
    _subsystems_proc_range : (int, int)
        List of ranges of each myproc subsystem's processors relative to those of this system.
    _subsystems_var_range : {'input': list of (int, int), 'output': list of (int, int)}
        List of ranges of each myproc subsystem's allprocs variables relative to this system.
    _subsystems_var_range_byset : {'input': list of dict, 'output': list of dict}
        Same as above, but by var_set name.
    #
    _num_var : {'input': int, 'output': int}
        Number of allprocs variables owned by this system.
    _num_var_byset : {'input': dict of int, 'output': dict of int}
        Same as above, but by var_set name.
    _var_set2iset : {'input': dict, 'output': dict}
        Dictionary mapping the var_set name to the var_set index.
    #
    _var_promotes : { 'any': [], 'input': [], 'output': [] }
        Dictionary of lists of variable names/wildcards specifying promotion
        (used to calculate promoted names)
    _var_allprocs_abs_names : {'input': [str, ...], 'output': [str, ...]}
        List of absolute names of this system's variables on all procs.
    _var_abs_names : {'input': [str, ...], 'output': [str, ...]}
        List of absolute names of this system's variables existing on current proc.
    _var_allprocs_prom2abs_list : {'input': dict, 'output': dict}
        Dictionary mapping promoted names to list of all absolute names.
        For outputs, the list will have length one since promoted output names are unique.
    _var_abs2prom : {'input': dict, 'output': dict}
        Dictionary mapping absolute names to promoted names, on current proc.
    _var_allprocs_abs2meta : {'input': dict, 'output': dict}
        Dictionary mapping absolute names to metadata dictionaries for allprocs variables.
        The keys are
        ('units', 'shape', 'var_set') for inputs and
        ('units', 'shape', 'var_set', 'ref', 'ref0') for outputs.
    _var_abs2meta : {'input': dict, 'output': dict}
        Dictionary mapping absolute names to metadata dictionaries for myproc variables.
    #
    _var_allprocs_abs2idx : {'input': dict, 'output': dict}
        Dictionary mapping absolute names to their indices among this system's allprocs variables.
        Therefore, the indices range from 0 to the total number of this system's variables.
    _var_allprocs_abs2idx_byset : {'input': dict of dict, 'output': dict of dict}
        Same as above, but by var_set name.
    #
    _var_sizes : {'input': ndarray, 'output': ndarray}
        Array of local sizes of this system's allprocs variables.
        The array has size nproc x num_var where nproc is the number of processors
        owned by this system and num_var is the number of allprocs variables.
    _var_sizes_byset : {'input': dict of ndarray, 'output': dict of ndarray}
        Same as above, but by var_set name.
    #
    _manual_connections : dict
        Dictionary of input_name: (output_name, src_indices) connections.
    _conn_global_abs_in2out : {'abs_in': 'abs_out'}
        Dictionary containing all explicit & implicit connections owned by this system
        or any descendant system. The data is the same across all processors.
    _conn_abs_in2out : {'abs_in': 'abs_out'}
        Dictionary containing all explicit & implicit connections owned
        by this system only. The data is the same across all processors.
    #
    _ext_num_vars : {'input': (int, int), 'output': (int, int)}
        Total number of allprocs variables in system before/after this one.
    _ext_num_vars_byset : {'input': dict of (int, int), 'output': dict of (int, int)}
        Same as above, but by var_set name.
    _ext_sizes : {'input': (int, int), 'output': (int, int)}
        Total size of allprocs variables in system before/after this one.
    _ext_sizes_byset : {'input': dict of (int, int), 'output': dict of (int, int)}
        Same as above, but by var_set name.
    #
    _vec_names : [str, ...]
        List of names of the vectors (i.e., the right-hand sides).
    _vectors : {'input': dict, 'output': dict, 'residual': dict}
        Dictionaries of vectors keyed by vec_name.
    _excluded_vars_out : dict of set
        Set of output variable absolute names not relevant for each vec_name.
    _excluded_vars_in : dict of set
        Set of input variable absolute names not relevant for each vec_name.
    #
    _inputs : <Vector>
        The inputs vector; points to _vectors['input']['nonlinear'].
    _outputs : <Vector>
        The outputs vector; points to _vectors['output']['nonlinear'].
    _residuals : <Vector>
        The residuals vector; points to _vectors['residual']['nonlinear'].
    _transfers : dict of dict of Transfers
        First key is the vec_name, second key is (mode, isub) where
        mode is 'fwd' or 'rev' and isub is the subsystem index among allprocs subsystems
        or isub can be None for the full, simultaneous transfer.
    #
    _lower_bounds : <Vector>
        Vector of lower bounds, scaled and dimensionless.
    _upper_bounds : <Vector>
        Vector of upper bounds, scaled and dimensionless.
    #
    _scaling_vecs : dict of dict of Vectors
        First key indicates vector type and coefficient, second key is vec_name.
    #
    _nonlinear_solver : <NonlinearSolver>
        Nonlinear solver to be used for solve_nonlinear.
    _linear_solver : <LinearSolver>
        Linear solver to be used for solve_linear; not the Newton system.
    #
    _approx_schemes : OrderedDict
        A mapping of approximation types to the associated ApproximationScheme.
    _jacobian : <Jacobian>
        <Jacobian> object to be used in apply_linear.
    _jacobian_changed : bool
        If True, the jacobian has changed since the last call to setup.
    _owns_assembled_jac : bool
        If True, we are owners of the AssembledJacobian in self._jacobian.
    _owns_approx_jac : bool
        If True, this system approximated its Jacobian
    _owns_approx_jac_meta : dict
        Stores approximation metadata (e.g., step_size) from calls to approx_total_derivs
    _owns_approx_wrt : set or None
        Overrides aproximation inputs.
    _owns_approx_of : set or None
        Overrides aproximation outputs.
    _subjacs_info : OrderedDict of dict
        Sub-jacobian metadata for each (output, input) pair added using
        declare_partials. Members of each pair may be glob patterns.
    #
    _design_vars : dict of dict
        dict of all driver design vars added to the system.
    _responses : dict of dict
        dict of all driver responses added to the system.
    _rec_mgr : <RecordingManager>
        object that manages all recorders added to this system.
    #
    _static_mode : bool
        If true, we are outside of setup.
        In this case, add_input, add_output, and add_subsystem all add to the
        '_static' versions of the respective data structures.
        These data structures are never reset during reconfiguration.
    _static_subsystems_allprocs : [<System>, ...]
        List of subsystems that stores all subsystems added outside of setup.
    _static_manual_connections : dict
        Dictionary that stores all explicit connections added outside of setup.
    _static_design_vars : dict of dict
        Driver design variables added outside of setup.
    _static_responses : dict of dict
        Driver responses added outside of setup.
    #
    _reconfigured : bool
        If True, this system has reconfigured, and the immediate parent should update.
    """

    def __init__(self, **kwargs):
        """
        Initialize all attributes.

        Parameters
        ----------
        **kwargs : dict of keyword arguments
            available here and in all descendants of this system.
        """
        self.name = ''
        self.pathname = ''
        self.comm = None
        self.metadata = OptionsDictionary()

        self.iter_count = 0

        self._mpi_proc_allocator = DefaultAllocator()

        self._subsystems_allprocs = []
        self._subsystems_myproc = []
        self._subsystems_myproc_inds = []
        self._subsystems_proc_range = []
        self._subsystems_var_range = {'input': [], 'output': []}
        self._subsystems_var_range_byset = {'input': [], 'output': []}

        self._num_var = {'input': 0, 'output': 0}
        self._num_var_byset = {'input': {}, 'output': {}}
        self._var_set2iset = OrderedDict([('input', {}), ('output', {})])

        self._var_promotes = {'input': [], 'output': [], 'any': []}
        self._var_allprocs_abs_names = {'input': [], 'output': []}
        self._var_abs_names = {'input': [], 'output': []}
        self._var_allprocs_prom2abs_list = {'input': {}, 'output': {}}
        self._var_abs2prom = {'input': {}, 'output': {}}
        self._var_allprocs_abs2meta = {'input': {}, 'output': {}}
        self._var_abs2meta = {'input': {}, 'output': {}}

        self._var_allprocs_abs2idx = {'input': {}, 'output': {}}
        self._var_allprocs_abs2idx_byset = {'input': {}, 'output': {}}

        self._var_sizes = {'input': None, 'output': None}
        self._var_sizes_byset = {'input': {}, 'output': {}}

        self._manual_connections = {}
        self._conn_global_abs_in2out = {}
        self._conn_abs_in2out = {}

        self._ext_num_vars = {'input': (0, 0), 'output': (0, 0)}
        self._ext_num_vars_byset = {'input': {}, 'output': {}}
        self._ext_sizes = {'input': (0, 0), 'output': (0, 0)}
        self._ext_sizes_byset = {'input': {}, 'output': {}}

        self._vectors = {'input': {}, 'output': {}, 'residual': {}}
        self._excluded_vars_out = set()
        self._excluded_vars_in = set()

        self._inputs = None
        self._outputs = None
        self._residuals = None
        self._transfers = {}

        self._lower_bounds = None
        self._upper_bounds = None

        self._scaling_vecs = {
            ('input', 'phys0'): {}, ('input', 'phys1'): {},
            ('input', 'norm0'): {}, ('input', 'norm1'): {},
            ('output', 'phys0'): {}, ('output', 'phys1'): {},
            ('output', 'norm0'): {}, ('output', 'norm1'): {},
            ('residual', 'phys0'): {}, ('residual', 'phys1'): {},
            ('residual', 'norm0'): {}, ('residual', 'norm1'): {},
        }

        self._nonlinear_solver = None
        self._linear_solver = None

        self._jacobian = DictionaryJacobian()
        self._jacobian._system = self
        self._jacobian_changed = True
        self._approx_schemes = OrderedDict()
        self._owns_assembled_jac = False
        self._subjacs_info = {}

        self._owns_approx_jac = False
        self._owns_approx_jac_meta = {}
        self._owns_approx_wrt = None
        self._owns_approx_of = None

        self._design_vars = {}
        self._responses = {}
        self._rec_mgr = RecordingManager()

        self._static_mode = True
        self._static_subsystems_allprocs = []
        self._static_manual_connections = {}
        self._static_design_vars = {}
        self._static_responses = {}

        self._reconfigured = False

        self.initialize()
        self.metadata.update(kwargs)

    def _check_reconf(self):
        """
        Check if this systems wants to reconfigure and if so, perform the reconfiguration.
        """
        reconf = self.reconfigure()

        if reconf:
            with self._unscaled_context_all():
                # Backup input values
                old = {'input': self._inputs, 'output': self._outputs}

                # Perform reconfiguration
                self.resetup('reconf')

                new = {'input': self._inputs, 'output': self._outputs}

                # Reload input and output values where possible
                for type_ in ['input', 'output']:
                    for abs_name, old_view in iteritems(old[type_]._views_flat):
                        if abs_name in new[type_]._views_flat:
                            new_view = new[type_]._views_flat[abs_name]

                            if len(old_view) == len(new_view):
                                new_view[:] = old_view

            self._reconfigured = True

    def _check_reconf_update(self):
        """
        Check if any subsystem has reconfigured and if so, perform the necessary update setup.
        """
        # See if any local subsystem has reconfigured
        reconf = np.any([subsys._reconfigured for subsys in self._subsystems_myproc])

        # See if any subsystem on this or any other processor has configured
        if self.comm.size > 1:
            reconf = self.comm.allreduce(reconf) > 0

        if reconf:
            # Perform an update setup
            with self._unscaled_context_all():
                self.resetup('update')

            # Reset the _reconfigured attribute to False
            for subsys in self._subsystems_myproc:
                subsys._reconfigured = False

            self._reconfigured = True

    def reconfigure(self):
        """
        Perform reconfiguration.

        Returns
        -------
        bool
            If True, reconfiguration is to be performed.
        """
        return False

    def initialize(self):
        """
        Perform any one-time initialization run at instantiation.
        """
        pass

    def _get_initial_procs(self, comm, initial):
        """
        Get initial values for pathname and comm.

        Parameters
        ----------
        comm : MPI.Comm or <FakeComm>
            The MPI communicator.
        initial : bool
            Whether we are reconfiguring - i.e., whether the model has been previously setup.

        Returns
        -------
        str
            Global name of the system, including the path.
        MPI.Comm or <FakeComm>
            The MPI communicator.
        """
        if not initial:
            return self.pathname, self.comm
        else:
            return '', comm

    def _get_initial_var_indices(self, initial):
        """
        Get initial values for _var_set2iset.

        Parameters
        ----------
        initial : bool
            Whether we are reconfiguring - i.e., whether the model has been previously setup.

        Returns
        -------
        {'input': dict, 'output': dict}
            Dictionary mapping the var_set name to the var_set index.
        """
        if not initial:
            return self._var_set2iset
        else:
            set2iset = {}
            for type_ in ['input', 'output']:
                set2iset[type_] = {}
                for iset, set_name in enumerate(self._num_var_byset[type_]):
                    set2iset[type_][set_name] = iset

            return set2iset

    def _get_initial_global(self, initial):
        """
        Get initial values for _ext_num_vars, _ext_num_vars_byset, _ext_sizes, _ext_sizes_byset.

        Parameters
        ----------
        initial : bool
            Whether we are reconfiguring - i.e., the model has been previously setup.

        Returns
        -------
        _ext_num_vars : {'input': (int, int), 'output': (int, int)}
            Total number of allprocs variables in system before/after this one.
        _ext_num_vars_byset : {'input': dict of (int, int), 'output': dict of (int, int)}
            Same as above, but by var_set name.
        _ext_sizes : {'input': (int, int), 'output': (int, int)}
            Total size of allprocs variables in system before/after this one.
        _ext_sizes_byset : {'input': dict of (int, int), 'output': dict of (int, int)}
            Same as above, but by var_set name.
        """
        if not initial:
            return (
                self._ext_num_vars, self._ext_num_vars_byset,
                self._ext_sizes, self._ext_sizes_byset)
        else:
            ext_num_vars = {'input': (0, 0), 'output': (0, 0)}
            ext_sizes = {'input': (0, 0), 'output': (0, 0)}
            ext_num_vars_byset = {
                'input': {set_name: (0, 0) for set_name in self._var_set2iset['input']},
                'output': {set_name: (0, 0) for set_name in self._var_set2iset['output']}
            }
            ext_sizes_byset = {
                'input': {set_name: (0, 0) for set_name in self._var_set2iset['input']},
                'output': {set_name: (0, 0) for set_name in self._var_set2iset['output']}
            }
            return ext_num_vars, ext_num_vars_byset, ext_sizes, ext_sizes_byset

    def _get_root_vectors(self, vector_class, initial, force_alloc_complex=False, mode=None,
                          multi_vector_class=None):
        """
        Get the root vectors for the nonlinear and linear vectors for the model.

        Parameters
        ----------
        vector_class : Vector
            The Vector class used to instantiate the root vectors.
        initial : bool
            Whether we are reconfiguring - i.e., whether the model has been previously setup.
        force_alloc_complex : bool
            Force allocation of imaginary part in nonlinear vectors. OpenMDAO can generally
            detect when you need to do this, but in some cases (e.g., complex step is used
            after a reconfiguration) you may need to set this to True.
        mode : str or None
            Direction of derivatives.  If None, we are reconfiguring.
        multi_vector_class : type
            reference to an actual <Vector> class; not an instance. This specifies
            the class to use to perform matrix-matrix derivative operations.  If None,
            matrix-matrix will not be used.

        Returns
        -------
        dict of dict of Vector
            Root vectors: first key is 'input', 'output', or 'residual'; second key is vec_name.
        dict of set
            Dictionary of sets of excluded output variable absolute names, keyed by vec_name.
        dict of set
            Dictionary of sets of excluded input variable absolute names, keyed by vec_name.
        """
        root_vectors = {'input': OrderedDict(),
                        'output': OrderedDict(),
                        'residual': OrderedDict()}

        if initial:
            # get all vec_names.  If we know the  mode, only get vec_names for
            # one direction.
            # TODO: during reconfig we currently don't know the mode, so we end
            # up allocating unnecessary arrays when using parallel derivatives
            vois = {}
            if mode is None or mode == 'fwd':
                desvars = self.get_design_vars(recurse=True)
                in_vec_names = _get_vec_names(desvars)
                vois.update(desvars)
            else:
                in_vec_names = set()

            if mode is None or mode == 'rev':
                responses = self.get_responses(recurse=True)
                out_vec_names = _get_vec_names(responses)
                vois.update(responses)
            else:
                out_vec_names = set()
            vec_names = ['nonlinear', 'linear']
            vec_names.extend(sorted(in_vec_names | out_vec_names))

            # Check for complex step to set vectors up appropriately.
            # If any subsystem needs complex step, then we need to allocate it everywhere.
            nl_alloc_complex = force_alloc_complex
            for sub in self.system_iter(include_self=True, recurse=True):
                nl_alloc_complex = 'cs' in sub._approx_schemes
                if nl_alloc_complex:
                    break

            if multi_vector_class is None:
                multi_vector_class = vector_class

            for vec_name in vec_names:
                ncol = 1
                if vec_name is 'nonlinear':
                    alloc_complex = nl_alloc_complex
                    vec_class = vector_class
                else:
                    alloc_complex = force_alloc_complex
<<<<<<< HEAD
=======
                    if vec_name == 'nonlinear' and not alloc_complex:
                        alloc_complex = 'cs' in self._approx_schemes
                        for sub in self.system_iter(include_self=True, recurse=True):
                            if alloc_complex:
                                break
                            alloc_complex = 'cs' in sub._approx_schemes
>>>>>>> f89960c5

                    if vec_name is 'linear':
                        vec_class = vector_class
                    else:
                        vec_class = multi_vector_class
                        idxs = vois[vec_name]['indices']
                        if idxs is None:
                            if vec_class in (DefaultMultiVector, PETScMultiVector):
                                ncol = vois[vec_name]['size']
                        else:
                            ncol = len(idxs)
                for key in ['input', 'output', 'residual']:
                    root_vectors[key][vec_name] = vec_class(vec_name, _type_map[key], self,
                                                            alloc_complex=alloc_complex,
                                                            ncol=ncol)

            excl_out = {vec_name: set() for vec_name in root_vectors['output']}
            excl_in = {vec_name: set() for vec_name in root_vectors['output']}

        else:

            for key, vardict in iteritems(self._vectors):
                for vec_name, vec in iteritems(vardict):
                    root_vectors[key][vec_name] = vec._root_vector

            excl_out = self._excluded_vars_out
            excl_in = self._excluded_vars_in

        return root_vectors, excl_out, excl_in

    def _get_bounds_root_vectors(self, vector_class, initial):
        """
        Get the root vectors for the lower and upper bounds vectors.

        Parameters
        ----------
        vector_class : Vector
            The Vector class used to instantiate the root vectors.
        initial : bool
            Whether we are reconfiguring - i.e., whether the model has been previously setup.

        Returns
        -------
        Vector
            Root vector for the lower bounds vector.
        Vector
            Root vector for the upper bounds vector.
        """
        if not initial:
            lower = self._lower_bounds._root_vector
            upper = self._upper_bounds._root_vector
        else:
            lower = vector_class('lower', 'output', self)
            upper = vector_class('upper', 'output', self)

        return lower, upper

    def _get_scaling_root_vectors(self, vector_class, initial):
        """
        Get the root vectors for the scaling vectors.

        Parameters
        ----------
        vector_class : Vector
            The Vector class used to instantiate the root vectors.
        initial : bool
            Whether we are reconfiguring - i.e., whether the model has been previously setup.

        Returns
        -------
        dict of dict of Vector
            Root vectors: first key is 'input', 'output', or 'residual'; second key is vec_name.
        """
        root_vectors = OrderedDict([
            (('input', 'phys0'), OrderedDict()), (('input', 'phys1'), OrderedDict()),
            (('input', 'norm0'), OrderedDict()), (('input', 'norm1'), OrderedDict()),
            (('output', 'phys0'), OrderedDict()), (('output', 'phys1'), OrderedDict()),
            (('output', 'norm0'), OrderedDict()), (('output', 'norm1'), OrderedDict()),
            (('residual', 'phys0'), OrderedDict()), (('residual', 'phys1'), OrderedDict()),
            (('residual', 'norm0'), OrderedDict()), (('residual', 'norm1'), OrderedDict()),
        ])

        for key in root_vectors:
            vec_key, coeff_key = key

            for vec_name in self._vectors['output']:
                if initial:
                    root_vectors[key][vec_name] = vector_class(vec_name, _type_map[vec_key], self)

                    if coeff_key[-1] != '0':
                        root_vectors[key][vec_name].set_const(1.0)
                else:
                    root_vectors[key][vec_name] = self._scaling_vecs[key][vec_name]._root_vector

        return root_vectors

    def resetup(self, setup_mode='full'):
        """
        Public wrapper for _setup that reconfigures after an initial setup has been performed.

        Parameters
        ----------
        setup_mode : str
            Must be one of 'full', 'reconf', or 'update'.
        """
        self._setup(self.comm, self._outputs.__class__, setup_mode=setup_mode)

    def _setup(self, comm, vector_class, setup_mode, force_alloc_complex=False,
               mode=None, multi_vector_class=None):
        """
        Perform setup for this system and its descendant systems.

        There are three modes of setup:
        1. 'full': wipe everything and setup this and all descendant systems from scratch
        2. 'reconf': don't wipe everything, but reconfigure this and all descendant systems
        3. 'update': update after one or more immediate systems has done a 'reconf' or 'update'

        Parameters
        ----------
        comm : MPI.Comm or <FakeComm> or None
            The global communicator.
        vector_class : type
            reference to an actual <Vector> class; not an instance.
        setup_mode : str
            Must be one of 'full', 'reconf', or 'update'.
        force_alloc_complex : bool
            Force allocation of imaginary part in nonlinear vectors. OpenMDAO can generally
            detect when you need to do this, but in some cases (e.g., complex step is used
            after a reconfiguration) you may need to set this to True.
        mode : str or None
            Derivative direction, either 'fwd', or 'rev', or None
        multi_vector_class : type
            reference to an actual <Vector> class; not an instance. This specifies
            the class to use to perform matrix-matrix derivative operations.  If None,
            matrix-matrix will not be used.
        """
        # 1. Full setup that must be called in the root system.
        if setup_mode == 'full':
            initial = True
            recurse = True
            resize = False
        # 2. Partial setup called in the system initiating the reconfiguration.
        elif setup_mode == 'reconf':
            initial = False
            recurse = True
            resize = True
        # 3. Update-mode setup called in all ancestors of the system initiating the reconf.
        elif setup_mode == 'update':
            initial = False
            recurse = False
            resize = False

        # If we're only updating and not recursing, processors don't need to be redistributed
        if recurse:
            pathname, comm = self._get_initial_procs(comm, initial)
            self._setup_procs(pathname, comm)

        # For updating variable and connection data, setup needs to be performed only
        # in the current system, by gathering data from immediate subsystems,
        # and no recursion is necessary.
        self._setup_vars(recurse=recurse)
        self._setup_var_index_ranges(self._get_initial_var_indices(initial), recurse=recurse)
        self._setup_var_data(recurse=recurse)
        self._setup_var_index_maps(recurse=recurse)
        self._setup_var_sizes(recurse=recurse)
        self._setup_global_connections(recurse=recurse)
        self._setup_connections(recurse=recurse)

        # For vector-related, setup, recursion is always necessary, even for updating.
        # For reconfiguration setup, we resize the vectors once, only in the current system.
        ext_num_vars, ext_num_vars_byset, ext_sizes, ext_sizes_byset = \
            self._get_initial_global(initial)
        self._setup_global(ext_num_vars, ext_num_vars_byset, ext_sizes, ext_sizes_byset)
        root_vectors, excl_out, excl_in = \
            self._get_root_vectors(vector_class, initial,
                                   force_alloc_complex=force_alloc_complex,
                                   mode=mode, multi_vector_class=multi_vector_class)
        self._setup_vectors(root_vectors, excl_out, excl_in, resize=resize)
        self._setup_bounds(*self._get_bounds_root_vectors(vector_class, initial), resize=resize)
        self._setup_scaling(self._get_scaling_root_vectors(vector_class, initial), resize=resize)

        # Transfers do not require recursion, but they have to be set up after the vector setup.
        self._setup_transfers(recurse=recurse)

        # Same situation with solvers, partials, and Jacobians.
        # If we're updating, we just need to re-run setup on these, but no recursion necessary.
        self._setup_solvers(recurse=recurse)
        self._setup_partials(recurse=recurse)
        self._setup_jacobians(recurse=recurse)

        # If full or reconf setup, reset this system's variables to initial values.
        if setup_mode in ('full', 'reconf'):
            self.set_initial_values()

        self._rec_mgr.startup(self)
        for sub in self.system_iter(recurse=True, include_self=True):
            sub._rec_mgr.record_metadata(sub)

    def _setup_procs(self, pathname, comm):
        """
        Distribute processors and assign pathnames.

        Parameters
        ----------
        pathname : str
            Global name of the system, including the path.
        comm : MPI.Comm or <FakeComm>
            MPI communicator object.
        """
        self.pathname = pathname
        self.comm = comm
        self._subsystems_proc_range = []

        minp, maxp = self.get_req_procs()
        if MPI and comm is not None and comm != MPI.COMM_NULL and comm.size < minp:
            raise RuntimeError("%s needs %d MPI processes, but was given only %d." %
                               (self.pathname, minp, comm.size))

    def _setup_vars(self, recurse=True):
        """
        Call setup in components and count variables, total and by var_set.

        Parameters
        ----------
        recurse : bool
            Whether to call this method in subsystems.
        """
        self._num_var = {'input': 0, 'output': 0}
        self._num_var_byset = {'input': {}, 'output': {}}

    def _setup_var_index_ranges(self, set2iset, recurse=True):
        """
        Compute the division of variables by subsystem and pass down the set_name-to-iset maps.

        Parameters
        ----------
        set2iset : {'input': dict, 'output': dict}
            Dictionary mapping the var_set name to the var_set index.
        recurse : bool
            Whether to call this method in subsystems.
        """
        self._var_set2iset = set2iset
        self._subsystems_var_range = {'input': [], 'output': []}
        self._subsystems_var_range_byset = {'input': [], 'output': []}

        num_var_byset = self._num_var_byset
        for type_ in ['input', 'output']:
            for set_name in self._var_set2iset[type_]:
                if set_name not in num_var_byset[type_]:
                    num_var_byset[type_][set_name] = 0

    def _setup_var_data(self, recurse=True):
        """
        Compute the list of abs var names, abs/prom name maps, and metadata dictionaries.

        Parameters
        ----------
        recurse : bool
            Whether to call this method in subsystems.
        """
        self._var_allprocs_abs_names = {'input': [], 'output': []}
        self._var_abs_names = {'input': [], 'output': []}
        self._var_allprocs_prom2abs_list = {'input': {}, 'output': {}}
        self._var_abs2prom = {'input': {}, 'output': {}}
        self._var_allprocs_abs2meta = {'input': {}, 'output': {}}
        self._var_abs2meta = {'input': {}, 'output': {}}

    def _setup_var_index_maps(self, recurse=True):
        """
        Compute maps from abs var names to their index among allprocs variables in this system.

        Parameters
        ----------
        recurse : bool
            Whether to call this method in subsystems.
        """
        self._var_allprocs_abs2idx = allprocs_abs2idx = {'input': {}, 'output': {}}
        self._var_allprocs_abs2idx_byset = allprocs_abs2idx_byset = {'input': {}, 'output': {}}

        for type_ in ['input', 'output']:
            allprocs_abs2meta_t = self._var_allprocs_abs2meta[type_]
            allprocs_abs2idx_t = allprocs_abs2idx[type_]
            allprocs_abs2idx_byset_t = allprocs_abs2idx_byset[type_]

            counter = {set_name: 0 for set_name in self._var_set2iset[type_]}
            for idx, abs_name in enumerate(self._var_allprocs_abs_names[type_]):
                allprocs_abs2idx_t[abs_name] = idx

                set_name = allprocs_abs2meta_t[abs_name]['var_set']
                allprocs_abs2idx_byset_t[abs_name] = counter[set_name]
                counter[set_name] += 1

        # Recursion
        if recurse:
            for subsys in self._subsystems_myproc:
                subsys._setup_var_index_maps(recurse)

    def _setup_var_sizes(self, recurse=True):
        """
        Compute the arrays of local variable sizes for all variables/procs on this system.

        Parameters
        ----------
        recurse : bool
            Whether to call this method in subsystems.
        """
        self._var_sizes = {'input': None, 'output': None}
        self._var_sizes_byset = {'input': {}, 'output': {}}

    def _setup_global_shapes(self):
        """
        Compute the global size and shape of all variables on this system.
        """
        meta = self._var_allprocs_abs2meta['output']

        # now set global sizes and shapes into metadata for distributed outputs
        sizes = self._var_sizes['output']
        for idx, abs_name in enumerate(self._var_allprocs_abs_names['output']):
            mymeta = meta[abs_name]
            local_shape = mymeta['shape']
            if not mymeta['distributed']:
                # not distributed, just use local shape and size
                mymeta['global_size'] = np.prod(local_shape)
                mymeta['global_shape'] = local_shape
                continue

            global_size = np.sum(sizes[:, idx])
            mymeta['global_size'] = global_size

            # assume that all but the first dimension of the shape of a
            # distributed output is the same on all procs
            high_dims = local_shape[1:]
            if high_dims:
                high_size = np.prod(high_dims)
                dim1 = global_size // high_size
                if global_size % high_size != 0:
                    raise RuntimeError("Global size of output '%s' (%s) does not agree "
                                       "with local shape %s" % (abs_name, global_size,
                                                                local_shape))
                global_shape = tuple([dim1] + list(high_dims))
            else:
                high_size = 1
                global_shape = (global_size,)
            mymeta['global_shape'] = global_shape

    def _setup_global_connections(self, recurse=True, conns=None):
        """
        Compute dict of all connections between this system's inputs and outputs.

        The connections come from 4 sources:
        1. Implicit connections owned by the current system
        2. Explicit connections declared by the current system
        3. Explicit connections declared by parent systems
        4. Implicit / explicit from subsystems

        Parameters
        ----------
        recurse : bool
            Whether to call this method in subsystems.
        conns : dict
            Dictionary of connections passed down from parent group.
        """
        self._conn_global_abs_in2out = {}

    def _setup_connections(self, recurse=True):
        """
        Compute dict of all implicit and explicit connections owned by this system.

        Parameters
        ----------
        recurse : bool
            Whether to call this method in subsystems.
        """
        self._conn_abs_in2out = {}

    def _setup_global(self, ext_num_vars, ext_num_vars_byset, ext_sizes, ext_sizes_byset):
        """
        Compute total number and total size of variables in systems before / after this system.

        Parameters
        ----------
        ext_num_vars : {'input': (int, int), 'output': (int, int)}
            Total number of allprocs variables in system before/after this one.
        ext_num_vars_byset : {'input': dict of (int, int), 'output': dict of (int, int)}
            Same as above, but by var_set name.
        ext_sizes : {'input': (int, int), 'output': (int, int)}
            Total size of allprocs variables in system before/after this one.
        ext_sizes_byset : {'input': dict of (int, int), 'output': dict of (int, int)}
            Same as above, but by var_set name.
        """
        self._ext_num_vars = ext_num_vars
        self._ext_num_vars_byset = ext_num_vars_byset
        self._ext_sizes = ext_sizes
        self._ext_sizes_byset = ext_sizes_byset

    def _setup_vectors(self, root_vectors, excl_out, excl_in, resize=False, alloc_complex=False):
        """
        Compute all vectors for all vec names and assign excluded variables lists.

        Parameters
        ----------
        root_vectors : dict of dict of Vector
            Root vectors: first key is 'input', 'output', or 'residual'; second key is vec_name.
        excl_out : dict of set
            Dictionary of sets of excluded output variable absolute names, keyed by vec_name.
        excl_in : dict of set
            Dictionary of sets of excluded input variable absolute names, keyed by vec_name.
        resize : bool
            Whether to resize the root vectors - i.e, because this system is initiating a reconf.
        alloc_complex : bool
            Whether to allocate any imaginary storage to perform complex step. Default is False.
        """
        self._vectors = vectors = {'input': OrderedDict(),
                                   'output': OrderedDict(),
                                   'residual': OrderedDict()}
        self._excluded_vars_out = excl_out
        self._excluded_vars_in = excl_in

        # Allocate complex if root vector was allocated complex.
        alloc_complex = root_vectors['output']['nonlinear']._alloc_complex

        # This happens if you reconfigure and switch to 'cs' without forcing the vectors to be
        # initially allocated as complex.
        if not alloc_complex and 'cs' in self._approx_schemes:
            msg = 'In order to activate complex step during reconfiguration, you need to set ' + \
                '"force_alloc_complex" to True during setup.'
            raise RuntimeError(msg)

        for vec_name in root_vectors['output']:
            vector_class = root_vectors['output'][vec_name].__class__

            for key in ['input', 'output', 'residual']:
                rootvec = root_vectors[key][vec_name]
                vectors[key][vec_name] = vector_class(
                    vec_name, _type_map[key], self, rootvec, resize=resize,
                    alloc_complex=alloc_complex and vec_name == 'nonlinear', ncol=rootvec._ncol)

        self._inputs = vectors['input']['nonlinear']
        self._outputs = vectors['output']['nonlinear']
        self._residuals = vectors['residual']['nonlinear']

        for subsys in self._subsystems_myproc:
            subsys._setup_vectors(root_vectors, excl_out, excl_in, alloc_complex=alloc_complex)

    def _setup_bounds(self, root_lower, root_upper, resize=False):
        """
        Compute the lower and upper bounds vectors and set their values.

        Parameters
        ----------
        root_lower : Vector
            Root vector for the lower bounds vector.
        root_upper : Vector
            Root vector for the upper bounds vector.
        resize : bool
            Whether to resize the root vectors - i.e, because this system is initiating a reconf.
        """
        vector_class = root_lower.__class__
        self._lower_bounds = lower = vector_class(
            'lower', 'output', self, root_lower, resize=resize)
        self._upper_bounds = upper = vector_class(
            'upper', 'output', self, root_upper, resize=resize)

        for abs_name, meta in iteritems(self._var_abs2meta['output']):
            shape = meta['shape']
            ref0 = meta['ref0']
            ref = meta['ref']
            var_lower = meta['lower']
            var_upper = meta['upper']

            if not np.isscalar(ref0):
                ref0 = ref0.reshape(shape)
            if not np.isscalar(ref):
                ref = ref.reshape(shape)

            if var_lower is None:
                lower._views[abs_name][:] = -np.inf
            else:
                lower._views[abs_name][:] = (var_lower - ref0) / (ref - ref0)

            if var_upper is None:
                upper._views[abs_name][:] = np.inf
            else:
                upper._views[abs_name][:] = (var_upper - ref0) / (ref - ref0)

        for subsys in self._subsystems_myproc:
            subsys._setup_bounds(root_lower, root_upper)

    def _setup_scaling(self, root_vectors, resize=False):
        """
        Compute all scaling vectors for all vec names.

        Parameters
        ----------
        root_vectors : dict of dict of Vector
            Root vectors: first key is scaling direction; second key is vec_name.
        resize : bool
            Whether to resize the root vectors - i.e, because this system is initiating a reconf.
        """
        self._scaling_vecs = vecs = OrderedDict([
            (('input', 'phys0'), OrderedDict()), (('input', 'phys1'), OrderedDict()),
            (('input', 'norm0'), OrderedDict()), (('input', 'norm1'), OrderedDict()),
            (('output', 'phys0'), OrderedDict()), (('output', 'phys1'), OrderedDict()),
            (('output', 'norm0'), OrderedDict()), (('output', 'norm1'), OrderedDict()),
            (('residual', 'phys0'), OrderedDict()), (('residual', 'phys1'), OrderedDict()),
            (('residual', 'norm0'), OrderedDict()), (('residual', 'norm1'), OrderedDict()),
        ])

        allprocs_abs2meta_out = self._var_allprocs_abs2meta['output']
        abs2meta_in = self._var_abs2meta['input']

        for vec_name in self._vectors['output']:
            vector_class = root_vectors['residual', 'phys0'][vec_name].__class__

            for key in vecs:
                vecs[key][vec_name] = vector_class(
                    vec_name, _type_map[key[0]], self, root_vectors[key][vec_name],
                    resize=resize)

                # This is necessary because scaling will not be set for inputs
                # whose source is outside of this system. The units and scaling
                # for those sources are not available, so those components of the
                # scaling vectors will just be 0. That will zero out input values
                # during transfers, so the multiplier must be 1 by default.
                if resize:
                    if '1' in key[1]:
                        vecs[key][vec_name].set_const(1.)

            for abs_name, meta in iteritems(self._var_abs2meta['output']):
                shape = meta['shape']
                ref = meta['ref']
                ref0 = meta['ref0']
                res_ref = meta['res_ref']
                if not np.isscalar(ref):
                    ref = ref.reshape(shape)
                if not np.isscalar(ref0):
                    ref0 = ref0.reshape(shape)
                if not np.isscalar(res_ref):
                    res_ref = res_ref.reshape(shape)

                a0 = ref0
                a1 = ref - ref0
                vecs['output', 'phys0'][vec_name]._views[abs_name][:] = a0
                vecs['output', 'phys1'][vec_name]._views[abs_name][:] = a1
                vecs['output', 'norm0'][vec_name]._views[abs_name][:] = -a0 / a1
                vecs['output', 'norm1'][vec_name]._views[abs_name][:] = 1.0 / a1

                vecs['residual', 'phys0'][vec_name]._views[abs_name][:] = 0.0
                vecs['residual', 'phys1'][vec_name]._views[abs_name][:] = res_ref
                vecs['residual', 'norm0'][vec_name]._views[abs_name][:] = 0.0
                vecs['residual', 'norm1'][vec_name]._views[abs_name][:] = 1.0 / res_ref

            for abs_in, abs_out in iteritems(self._conn_abs_in2out):
                if abs_in not in abs2meta_in:
                    continue

                meta_out = allprocs_abs2meta_out[abs_out]
                meta_in = abs2meta_in[abs_in]

                shape_out = meta_out['shape']
                units_out = meta_out['units']
                distrib_out = meta_out['distributed']
                shape_in = meta_in['shape']
                units_in = meta_in['units']

                ref = meta_out['ref']
                ref0 = meta_out['ref0']

                src_indices = meta_in['src_indices']

                if src_indices is not None:
                    if not (np.isscalar(ref) and np.isscalar(ref0)):
                        global_shape_out = meta_out['global_shape']
                        if src_indices.ndim != 1:
                            if len(shape_out) == 1:
                                src_indices = src_indices.flatten()
                                src_indices = convert_neg(src_indices, src_indices.size)
                            else:
                                entries = [list(range(x)) for x in shape_in]
                                cols = np.vstack(src_indices[i] for i in product(*entries))
                                dimidxs = [convert_neg(cols[:, i], global_shape_out[i])
                                           for i in range(cols.shape[1])]
                                src_indices = np.ravel_multi_index(dimidxs, global_shape_out)

                        # TODO: if either ref or ref0 are not scalar and the output is
                        # distributed, we need to do a scatter
                        # to obtain the values needed due to global src_indices
                        if distrib_out:
                            raise RuntimeError("vector scalers with distrib vars "
                                               "not supported yet.")

                        if not np.isscalar(ref):
                            ref = ref[src_indices]
                        if not np.isscalar(ref0):
                            ref0 = ref0[src_indices]
                else:
                    if not np.isscalar(ref):
                        ref = ref.reshape(shape_out)
                    if not np.isscalar(ref0):
                        ref0 = ref0.reshape(shape_out)

                # Compute scaling arrays for inputs using a0 and a1
                # Example:
                #   Let x, x_src, x_tgt be the dimensionless variable,
                #   variable in source units, and variable in target units, resp.
                #   x_src = a0 + a1 x
                #   x_tgt = b0 + b1 x
                #   x_tgt = g(x_src) = d0 + d1 x_src
                #   b0 + b1 x = d0 + d1 a0 + d1 a1 x
                #   b0 = d0 + d1 a0
                #   b0 = g(a0)
                #   b1 = d0 + d1 a1 - d0
                #   b1 = g(a1) - g(0)

                a0 = convert_units(ref0, units_out, units_in)
                a1 = convert_units(ref - ref0, units_out, units_in) \
                    - convert_units(0., units_out, units_in)
                vecs['input', 'phys0'][vec_name]._views[abs_in][:] = a0
                vecs['input', 'phys1'][vec_name]._views[abs_in][:] = a1
                vecs['input', 'norm0'][vec_name]._views[abs_in][:] = -a0 / a1
                vecs['input', 'norm1'][vec_name]._views[abs_in][:] = 1.0 / a1

        for subsys in self._subsystems_myproc:
            subsys._setup_scaling(root_vectors)

    def _setup_transfers(self, recurse=True):
        """
        Compute all transfers that are owned by this system.

        Parameters
        ----------
        recurse : bool
            Whether to call this method in subsystems.
        """
        self._transfers = {}

    def _setup_solvers(self, recurse=True):
        """
        Perform setup in all solvers.

        Parameters
        ----------
        recurse : bool
            Whether to call this method in subsystems.
        """
        if self._nonlinear_solver is not None:
            self._nonlinear_solver._setup_solvers(self, 0)
        if self._linear_solver is not None:
            self._linear_solver._setup_solvers(self, 0)

        if recurse:
            for subsys in self._subsystems_myproc:
                subsys._setup_solvers(recurse=recurse)

    def _setup_partials(self, recurse=True):
        """
        Call setup_partials in components.

        Parameters
        ----------
        recurse : bool
            Whether to call this method in subsystems.
        """
        self._subjacs_info = {}

        if recurse:
            for subsys in self._subsystems_myproc:
                subsys._setup_partials(recurse)

    def _setup_jacobians(self, jacobian=None, recurse=True):
        """
        Set and populate jacobians down through the system tree.

        Parameters
        ----------
        jacobian : <AssembledJacobian> or None
            The global jacobian to populate for this system.
        recurse : bool
            Whether to call this method in subsystems.
        """
        self._jacobian_changed = False
        self._views_assembled_jac = False

        if jacobian is not None:
            # this means that somewhere above us is an AssembledJacobian. If
            # we have a nonlinear solver that uses derivatives, this is
            # currently an error if the AssembledJacobian is not a DenseJacobian.
            # In a future story we'll add support for sparse AssembledJacobians.
            if self._nonlinear_solver is not None and self._nonlinear_solver.supports['gradients']:
                if not isinstance(jacobian, DenseJacobian):
                    raise RuntimeError("System '%s' has a solver of type '%s'"
                                       "but a sparse AssembledJacobian has been set in a "
                                       "higher level system." %
                                       (self.pathname,
                                        self._nonlinear_solver.__class__.__name__))
                self._views_assembled_jac = True
            self._owns_assembled_jac = False

        if self._owns_assembled_jac:

            # At present, we don't support a AssembledJacobian in a group
            # if any subcomponents are matrix-free.
            for subsys in self.system_iter():

                try:
                    if subsys.matrix_free:
                        msg = "AssembledJacobian not supported if any subcomponent is matrix-free."
                        raise RuntimeError(msg)

                # Groups don't have `matrix_free`
                # Note, we could put this attribute on Group, but this would be True for a
                # default Group, and thus we would need an isinstance on Component, which is the
                # reason for the try block anyway.
                except AttributeError:
                    continue

            jacobian = self._jacobian

        elif jacobian is not None:
            self._jacobian = jacobian

        self._set_partials_meta()

        if recurse:
            for subsys in self._subsystems_myproc:
                subsys._setup_jacobians(jacobian, recurse)

        if self._owns_assembled_jac:
            self._jacobian._system = self
            self._jacobian._initialize()

            for s in self.system_iter(local=True, recurse=True):
                if s._views_assembled_jac:
                    self._jacobian._init_view(s)

    def set_initial_values(self):
        """
        Set all input and output variables to their declared initial values.
        """
        for abs_name, meta in iteritems(self._var_abs2meta['input']):
            self._inputs._views[abs_name][:] = meta['value']

        for abs_name, meta in iteritems(self._var_abs2meta['output']):
            self._outputs._views[abs_name][:] = meta['value']

    def _scale_vec(self, vec, key, scale_to):
        scal_vecs = self._scaling_vecs
        vec_name = vec._name

        vec.elem_mult(scal_vecs[key, scale_to + '1'][vec_name])
        if vec_name == 'nonlinear':
            vec += scal_vecs[key, scale_to + '0'][vec_name]

    def _transfer(self, vec_name, mode, isub=None):
        """
        Perform a vector transfer.

        Parameters
        ----------
        vec_name : str
            Name of the vector RHS on which to perform a transfer.
        mode : str
            Either 'fwd' or 'rev'
        isub : None or int
            If None, perform a full transfer.
            If int, perform a partial transfer for linear Gauss--Seidel.
        """
        vec_inputs = self._vectors['input'][vec_name]
        vec_outputs = self._vectors['output'][vec_name]

        if mode == 'fwd':
            direction = ('norm', 'phys')
        elif mode == 'rev':
            direction = ('phys', 'norm')

        self._scale_vec(vec_inputs, 'input', direction[0])
        self._transfers[vec_name][mode, isub](vec_inputs, vec_outputs, mode)
        self._scale_vec(vec_inputs, 'input', direction[1])

    def get_req_procs(self):
        """
        Return the min and max MPI processes usable by this System.

        This should be overridden by Components that require more than
        1 process.

        Returns
        -------
        tuple : (int, int or None)
            A tuple of the form (min_procs, max_procs), indicating the min
            and max processors usable by this `System`.  max_procs can be None,
            indicating all available procs can be used.
        """
        # by default, systems only require 1 proc
        return (1, 1)

    def _get_maps(self, prom_names):
        """
        Define variable maps based on promotes lists.

        Parameters
        ----------
        prom_names : {'input': [], 'output': []}
            Lists of promoted input and output names.

        Returns
        -------
        dict of {'input': {str:str, ...}, 'output': {str:str, ...}}
            dictionary mapping input/output variable names
            to promoted variable names.
        """
        gname = self.name + '.' if self.name else ''

        def split_list(lst):
            """
            Return names, patterns, and renames found in lst.
            """
            names = []
            patterns = []
            renames = {}
            for entry in lst:
                if isinstance(entry, string_types):
                    if '*' in entry or '?' in entry or '[' in entry:
                        patterns.append(entry)
                    else:
                        names.append(entry)
                elif isinstance(entry, tuple) and len(entry) == 2:
                    renames[entry[0]] = entry[1]
                else:
                    raise TypeError("when adding subsystem '%s', entry '%s'"
                                    " is not a string or tuple of size 2" %
                                    (self.pathname, entry))
            return names, patterns, renames

        def resolve(to_match, io_types, matches, proms):
            """
            Determine the mapping of promoted names to the parent scope for a promotion type.

            This is called once for promotes or separately for promotes_inputs and promotes_outputs.
            """
            if not to_match:
                for typ in io_types:
                    if gname:
                        matches[typ] = {name: gname + name for name in proms[typ]}
                    else:
                        matches[typ] = {name: name for name in proms[typ]}
                return True

            found = set()
            names, patterns, renames = split_list(to_match)
            for typ in io_types:
                pmap = matches[typ]
                for name in proms[typ]:
                    if name in names:
                        pmap[name] = name
                        found.add(name)
                    elif name in renames:
                        pmap[name] = renames[name]
                        found.add(name)
                    else:
                        for pattern in patterns:
                            # if name matches, promote that variable to parent
                            if pattern == '*' or fnmatchcase(name, pattern):
                                pmap[name] = name
                                found.add(pattern)
                                break
                        else:
                            # Default: prepend the parent system's name
                            pmap[name] = gname + name if gname else name

            not_found = (set(names).union(renames).union(patterns)) - found
            if not_found:
                if len(io_types) == 2:
                    call = 'promotes'
                else:
                    call = 'promotes_%ss' % io_types[0]
                raise RuntimeError("%s: '%s' failed to find any matches for the following "
                                   "names or patterns: %s." %
                                   (self.pathname, call, sorted(not_found)))

        maps = {'input': {}, 'output': {}}

        if self._var_promotes['input'] or self._var_promotes['output']:
            if self._var_promotes['any']:
                raise RuntimeError("%s: 'promotes' cannot be used at the same time as "
                                   "'promotes_inputs' or 'promotes_outputs'." % self.pathname)
            resolve(self._var_promotes['input'], ('input',), maps, prom_names)
            resolve(self._var_promotes['output'], ('output',), maps, prom_names)
        else:
            resolve(self._var_promotes['any'], ('input', 'output',), maps, prom_names)

        return maps

    def _get_scope(self, excl_sub=None):
        if excl_sub is None:
            # All myproc outputs
            scope_out = set(self._var_abs_names['output'])

            # All myproc inputs connected to an output in this system
            scope_in = set(self._conn_global_abs_in2out) \
                & set(self._var_abs_names['input'])
        else:
            # All myproc outputs not in excl_sub
            scope_out = set(self._var_abs_names['output']).difference(
                excl_sub._var_abs_names['output'])

            # All myproc inputs connected to an output in this system but not in excl_sub
            scope_in = []
            for abs_in in self._var_abs_names['input']:
                if abs_in in self._conn_global_abs_in2out:
                    abs_out = self._conn_global_abs_in2out[abs_in]

                    if abs_out not in excl_sub._var_allprocs_abs2idx['output']:
                        scope_in.append(abs_in)
            scope_in = set(scope_in)

        return scope_out, scope_in

    @property
    def jacobian(self):
        """
        Get the Jacobian object assigned to this system (or None if unassigned).
        """
        return self._jacobian

    @jacobian.setter
    def jacobian(self, jacobian):
        """
        Set the Jacobian.
        """
        self._owns_assembled_jac = isinstance(jacobian, AssembledJacobian)
        self._jacobian = jacobian
        self._jacobian_changed = True

    @contextmanager
    def _unscaled_context(self, outputs=[], residuals=[]):
        """
        Context manager for units and scaling for vectors and Jacobians.

        Temporarily puts vectors in a physical and unscaled state, because
        internally, vectors are nominally in a dimensionless and scaled state.
        The same applies (optionally) for Jacobians.

        Parameters
        ----------
        outputs : list of output <Vector> objects
            List of output vectors to apply the unit and scaling conversions.
        residuals : list of residual <Vector> objects
            List of residual vectors to apply the unit and scaling conversions.
        """
        for vec in outputs:
            self._scale_vec(vec, 'output', 'phys')
        for vec in residuals:
            self._scale_vec(vec, 'residual', 'phys')

        yield

        for vec in outputs:

            # Process any complex views if under complex step.
            if vec._vector_info._under_complex_step:
                vec._remove_complex_views()

            self._scale_vec(vec, 'output', 'norm')

        for vec in residuals:

            # Process any complex views if under complex step.
            if vec._vector_info._under_complex_step:
                vec._remove_complex_views()

            self._scale_vec(vec, 'residual', 'norm')

    @contextmanager
    def _unscaled_context_all(self):
        """
        Context manager that temporarily puts all vectors and Jacobians in an unscaled state.
        """
        for vec_type in ['output', 'residual']:
            for vec in self._vectors[vec_type].values():
                self._scale_vec(vec, vec_type, 'phys')
        yield
        for vec_type in ['output', 'residual']:
            for vec in self._vectors[vec_type].values():
                self._scale_vec(vec, vec_type, 'norm')

    @contextmanager
    def _scaled_context_all(self):
        """
        Context manager that temporarily puts all vectors and Jacobians in a scaled state.
        """
        for vec_type in ['output', 'residual']:
            for vec in self._vectors[vec_type].values():
                self._scale_vec(vec, vec_type, 'norm')

        yield

        for vec_type in ['output', 'residual']:
            for vec in self._vectors[vec_type].values():
                self._scale_vec(vec, vec_type, 'phys')

    @contextmanager
    def _matvec_context(self, vec_name, scope_out, scope_in, mode, clear=True):
        """
        Context manager for vectors.

        For the given vec_name, return vectors that use a set of
        internal variables that are relevant to the current matrix-vector
        product.  This is called only from _apply_linear.

        Parameters
        ----------
        vec_name : str
            Name of the vector to use.
        scope_out : set or None
            Set of absolute output names in the scope of this mat-vec product.
            If None, all are in the scope.
        scope_in : set or None
            Set of absolute input names in the scope of this mat-vec product.
            If None, all are in the scope.
        mode : str
            Key for specifying derivative direction. Values are 'fwd'
            or 'rev'.
        clear : bool(True)
            If True, zero out residuals (in fwd mode) or inputs and outputs
            (in rev mode).

        Yields
        ------
        (d_inputs, d_outputs, d_residuals) : tuple of Vectors
            Yields the three Vectors configured internally to deal only
            with variables relevant to the current matrix vector product.

        """
        d_inputs = self._vectors['input'][vec_name]
        d_outputs = self._vectors['output'][vec_name]
        d_residuals = self._vectors['residual'][vec_name]

        if clear:
            if mode == 'fwd':
                d_residuals.set_const(0.0)
            elif mode == 'rev':
                d_inputs.set_const(0.0)
                d_outputs.set_const(0.0)

        excl_out = self._excluded_vars_out[vec_name]
        excl_in = self._excluded_vars_in[vec_name]

        res_names = set(self._var_abs_names['output']) - excl_out
        out_names = set(self._var_abs_names['output']) - excl_out
        in_names = set(self._var_abs_names['input']) - excl_in
        if scope_out is not None:
            out_names = out_names & scope_out
        if scope_in is not None:
            in_names = in_names & scope_in

        d_inputs._names = in_names
        d_outputs._names = out_names
        d_residuals._names = res_names

        yield d_inputs, d_outputs, d_residuals

        # reset _names so users will see full vector contents
        d_inputs._names = d_inputs._views
        d_outputs._names = d_outputs._views
        d_residuals._names = d_residuals._views

    def get_nonlinear_vectors(self):
        """
        Return the inputs, outputs, and residuals vectors.

        Returns
        -------
        (inputs, outputs, residuals) : tuple of <Vector> instances
            Yields the inputs, outputs, and residuals nonlinear vectors.
        """
        if self._inputs is None:
            raise RuntimeError("Cannot get vectors because setup has not yet been called.")

        return self._inputs, self._outputs, self._residuals

    def get_linear_vectors(self, vec_name='linear'):
        """
        Return the linear inputs, outputs, and residuals vectors.

        Parameters
        ----------
        vec_name : str
            Name of the linear right-hand-side vector. The default is 'linear'.

        Returns
        -------
        (inputs, outputs, residuals) : tuple of <Vector> instances
            Yields the inputs, outputs, and residuals linear vectors for vec_name.
        """
        if self._inputs is None:
            raise RuntimeError("Cannot get vectors because setup has not yet been called.")

        if vec_name not in self._vectors['input']:
            raise ValueError("There is no linear vector named %s" % vec_name)

        return (self._vectors['input'][vec_name],
                self._vectors['output'][vec_name],
                self._vectors['residual'][vec_name])

    @contextmanager
    def jacobian_context(self):
        """
        Context manager that yields the Jacobian assigned to this system in this system's context.

        Yields
        ------
        <Jacobian>
            The current system's jacobian with its _system set to self.
        """
        if self._jacobian_changed:
            raise RuntimeError("%s: jacobian has changed and setup was not "
                               "called." % self.pathname)
        oldsys = self._jacobian._system
        self._jacobian._system = self
        yield self._jacobian
        self._jacobian._system = oldsys

    @property
    def nonlinear_solver(self):
        """
        Get the nonlinear solver for this system.
        """
        return self._nonlinear_solver

    @nonlinear_solver.setter
    def nonlinear_solver(self, solver):
        """
        Set this system's nonlinear solver.
        """
        self._nonlinear_solver = solver

    @property
    def linear_solver(self):
        """
        Get the linear solver for this system.
        """
        return self._linear_solver

    @linear_solver.setter
    def linear_solver(self, solver):
        """
        Set this system's linear solver.
        """
        self._linear_solver = solver

    @property
    def nl_solver(self):
        """
        Get the nonlinear solver for this system.
        """
        warn_deprecation("The 'nl_solver' attribute provides backwards compatibility "
                         "with OpenMDAO 1.x ; use 'nonlinear_solver' instead.")
        return self._nonlinear_solver

    @nl_solver.setter
    def nl_solver(self, solver):
        """
        Set this system's nonlinear solver.
        """
        warn_deprecation("The 'nl_solver' attribute provides backwards compatibility "
                         "with OpenMDAO 1.x ; use 'nonlinear_solver' instead.")
        self._nonlinear_solver = solver

    @property
    def ln_solver(self):
        """
        Get the linear solver for this system.
        """
        warn_deprecation("The 'ln_solver' attribute provides backwards compatibility "
                         "with OpenMDAO 1.x ; use 'linear_solver' instead.")
        return self._linear_solver

    @ln_solver.setter
    def ln_solver(self, solver):
        """
        Set this system's linear solver.
        """
        warn_deprecation("The 'ln_solver' attribute provides backwards compatibility "
                         "with OpenMDAO 1.x ; use 'linear_solver' instead.")
        self._linear_solver = solver

    def _set_solver_print(self, level=2, depth=1e99, type_='all'):
        """
        Control printing for solvers and subsolvers in the model.

        Parameters
        ----------
        level : int
            iprint level. Set to 2 to print residuals each iteration; set to 1
            to print just the iteration totals; set to 0 to disable all printing
            except for failures, and set to -1 to disable all printing including failures.
        depth : int
            How deep to recurse. For example, you can set this to 0 if you only want
            to print the top level linear and nonlinear solver messages. Default
            prints everything.
        type_ : str
            Type of solver to set: 'LN' for linear, 'NL' for nonlinear, or 'all' for all.
        """
        if self.linear_solver is not None and type_ != 'NL':
            self.linear_solver._set_solver_print(level=level, type_=type_)
        if self.nonlinear_solver is not None and type_ != 'LN':
            self.nonlinear_solver._set_solver_print(level=level, type_=type_)

        for subsys in self._subsystems_allprocs:

            current_depth = subsys.pathname.count('.')
            if current_depth >= depth:
                continue

            subsys._set_solver_print(level=level, depth=depth - current_depth, type_=type_)

            if subsys.linear_solver is not None and type_ != 'NL':
                subsys.linear_solver._set_solver_print(level=level, type_=type_)
            if subsys.nonlinear_solver is not None and type_ != 'LN':
                subsys.nonlinear_solver._set_solver_print(level=level, type_=type_)

    @property
    def proc_allocator(self):
        """
        Get the current system's processor allocator object.
        """
        return self._mpi_proc_allocator

    @proc_allocator.setter
    def proc_allocator(self, value):
        """
        Set the processor allocator object.
        """
        self._mpi_proc_allocator = value

    def _set_partials_meta(self):
        """
        Set subjacobian info into our jacobian.

        Overridden in <Component>.
        """
        pass

    def system_iter(self, local=True, include_self=False, recurse=True,
                    typ=None):
        """
        Yield a generator of subsystems of this system.

        Parameters
        ----------
        local : bool
            If True, only iterate over systems on this proc.
        include_self : bool
            If True, include this system in the iteration.
        recurse : bool
            If True, iterate over the whole tree under this system.
        typ : type
            If not None, only yield Systems that match that are instances of the
            given type.
        """
        if local:
            sysiter = self._subsystems_myproc
        else:
            sysiter = self._subsystems_allprocs

        if include_self and (typ is None or isinstance(self, typ)):
            yield self

        for s in sysiter:
            if typ is None or isinstance(s, typ):
                yield s
            if recurse:
                for sub in s.system_iter(local=local, recurse=True, typ=typ):
                    yield sub

    def add_design_var(self, name, lower=None, upper=None, ref=None,
                       ref0=None, indices=None, adder=None, scaler=None,
                       rhs_group=None):
        r"""
        Add a design variable to this system.

        Parameters
        ----------
        name : string
            Name of the design variable in the system.
        lower : float or ndarray, optional
            Lower boundary for the param
        upper : upper or ndarray, optional
            Upper boundary for the param
        ref : float or ndarray, optional
            Value of design var that scales to 1.0 in the driver.
        ref0 : float or ndarray, optional
            Value of design var that scales to 0.0 in the driver.
        indices : iter of int, optional
            If a param is an array, these indicate which entries are of
            interest for this particular design variable.  These may be
            positive or negative integers.
        adder : float or ndarray, optional
            Value to add to the model value to get the scaled value. Adder
            is first in precedence.
        scaler : float or ndarray, optional
            value to multiply the model value to get the scaled value. Scaler
            is second in precedence.
        rhs_group : string
            If specified, this design var will be grouped for parallel derivative
            calculations with other variables sharing the same rhs_group.

        Notes
        -----
        The response can be scaled using ref and ref0.
        The argument :code:`ref0` represents the physical value when the scaled value is 0.
        The argument :code:`ref` represents the physical value when the scaled value is 1.
        """
        if name in self._design_vars or name in self._static_design_vars:
            msg = "Design Variable '{}' already exists."
            raise RuntimeError(msg.format(name))

        # Name must be a string
        if not isinstance(name, string_types):
            raise TypeError('The name argument should be a string, got {0}'.format(name))

        # Convert ref/ref0 to ndarray/float as necessary
        ref = format_as_float_or_array('ref', ref, val_if_none=None, flatten=True)
        ref0 = format_as_float_or_array('ref0', ref0, val_if_none=None, flatten=True)

        # determine adder and scaler based on args
        adder, scaler = determine_adder_scaler(ref0, ref, adder, scaler)

        # Convert lower to ndarray/float as necessary
        lower = format_as_float_or_array('lower', lower, val_if_none=-sys.float_info.max,
                                         flatten=True)

        # Convert upper to ndarray/float as necessary
        upper = format_as_float_or_array('upper', upper, val_if_none=sys.float_info.max,
                                         flatten=True)

        # Apply scaler/adder to lower and upper
        lower = (lower + adder) * scaler
        upper = (upper + adder) * scaler

        if self._static_mode:
            design_vars = self._static_design_vars
        else:
            design_vars = self._design_vars

        design_vars[name] = dvs = OrderedDict()

        if isinstance(scaler, np.ndarray):
            if np.all(scaler == 1.0):
                scaler = None
        elif scaler == 1.0:
            scaler = None
        dvs['scaler'] = scaler

        if isinstance(adder, np.ndarray):
            if np.all(adder == 0.0):
                adder = None
        elif adder == 0.0:
            adder = None
        dvs['adder'] = adder

        dvs['name'] = name
        dvs['upper'] = upper
        dvs['lower'] = lower
        dvs['ref'] = ref
        dvs['ref0'] = ref0
        if indices is not None:
            dvs['size'] = len(indices)
            indices = np.atleast_1d(indices)
        dvs['indices'] = indices
        dvs['rhs_group'] = rhs_group

    def add_response(self, name, type_, lower=None, upper=None, equals=None,
                     ref=None, ref0=None, indices=None, index=None,
                     adder=None, scaler=None, linear=False, rhs_group=None):
        r"""
        Add a response variable to this system.

        Parameters
        ----------
        name : string
            Name of the response variable in the system.
        type_ : string
            The type of response. Supported values are 'con' and 'obj'
        lower : float or ndarray, optional
            Lower boundary for the variable
        upper : upper or ndarray, optional
            Upper boundary for the variable
        equals : equals or ndarray, optional
            Equality constraint value for the variable
        ref : float or ndarray, optional
            Value of response variable that scales to 1.0 in the driver.
        ref0 : upper or ndarray, optional
            Value of response variable that scales to 0.0 in the driver.
        indices : sequence of int, optional
            If variable is an array, these indicate which entries are of
            interest for this particular response.
        index : int, optional
            If variable is an array, this indicates which entry is of
            interest for this particular response.
        adder : float or ndarray, optional
            Value to add to the model value to get the scaled value. Adder
            is first in precedence.
        scaler : float or ndarray, optional
            value to multiply the model value to get the scaled value. Scaler
            is second in precedence.
        linear : bool
            Set to True if constraint is linear. Default is False.
        rhs_group : string
            If specified, this design var will be grouped for parallel derivative
            calculations with other variables sharing the same rhs_group.

        Notes
        -----
        The response can be scaled using ref and ref0.
        The argument :code:`ref0` represents the physical value when the scaled value is 0.
        The argument :code:`ref` represents the physical value when the scaled value is 1.

        """
        # Name must be a string
        if not isinstance(name, string_types):
            raise TypeError('The name argument should be a string, '
                            'got {0}'.format(name))

        # Type must be a string and one of 'con' or 'obj'
        if not isinstance(type_, string_types):
            raise TypeError('The type argument should be a string')
        elif type_ not in ('con', 'obj'):
            raise ValueError('The type must be one of \'con\' or \'obj\': '
                             'Got \'{0}\' instead'.format(name))

        if name in self._responses or name in self._static_responses:
            typemap = {'con': 'Constraint', 'obj': 'Objective'}
            msg = '{0} \'{1}\' already exists.'.format(typemap[type], name)
            raise RuntimeError(msg.format(name))

        # Convert ref/ref0 to ndarray/float as necessary
        ref = format_as_float_or_array('ref', ref, val_if_none=None, flatten=True)
        ref0 = format_as_float_or_array('ref0', ref0, val_if_none=None, flatten=True)

        # determine adder and scaler based on args
        adder, scaler = determine_adder_scaler(ref0, ref, adder, scaler)

        # A constraint cannot be an equality and inequality constraint
        if equals is not None and (lower is not None or upper is not None):
            msg = "Constraint '{}' cannot be both equality and inequality."
            raise ValueError(msg.format(name))

        # If given, indices must be a sequence
        err = False
        if indices is not None:
            if isinstance(indices, string_types):
                err = True
            elif isinstance(indices, Iterable):
                all_int = all([isinstance(item, int) for item in indices])
                if not all_int:
                    err = True
            else:
                err = True
        if err:
            msg = "If specified, indices must be a sequence of integers."
            raise ValueError(msg)

        # Convert lower to ndarray/float as necessary
        lower = format_as_float_or_array('lower', lower, val_if_none=-sys.float_info.max,
                                         flatten=True)

        # Convert upper to ndarray/float as necessary
        upper = format_as_float_or_array('upper', upper, val_if_none=sys.float_info.max,
                                         flatten=True)

        # Convert equals to ndarray/float as necessary
        if equals is not None:
            equals = format_as_float_or_array('equals', equals, flatten=True)

        # Scale the bounds
        if lower is not None:
            lower = (lower + adder) * scaler

        if upper is not None:
            upper = (upper + adder) * scaler

        if equals is not None:
            equals = (equals + adder) * scaler

        if self._static_mode:
            responses = self._static_responses
        else:
            responses = self._responses

        responses[name] = resp = OrderedDict()

        if isinstance(scaler, np.ndarray):
            if np.all(scaler == 1.0):
                scaler = None
        elif scaler == 1.0:
            scaler = None
        resp['scaler'] = scaler

        if isinstance(adder, np.ndarray):
            if np.all(adder == 0.0):
                adder = None
        elif adder == 0.0:
            adder = None
        resp['adder'] = adder

        resp['name'] = name
        resp['ref'] = ref
        resp['ref0'] = ref0
        resp['type'] = type_

        if type_ == 'con':
            resp['lower'] = lower
            resp['upper'] = upper
            resp['equals'] = equals
            resp['linear'] = linear
            if indices is not None:
                resp['size'] = len(indices)
                indices = np.atleast_1d(indices)
            resp['indices'] = indices
        else:  # 'obj'
            if index is not None:
                resp['size'] = 1
                index = np.array([index], dtype=int)
            resp['indices'] = index
        resp['rhs_group'] = rhs_group

    def add_constraint(self, name, lower=None, upper=None, equals=None,
                       ref=None, ref0=None, adder=None, scaler=None,
                       indices=None, linear=False, rhs_group=None):
        r"""
        Add a constraint variable to this system.

        Parameters
        ----------
        name : string
            Name of the response variable in the system.
        lower : float or ndarray, optional
            Lower boundary for the variable
        upper : float or ndarray, optional
            Upper boundary for the variable
        equals : float or ndarray, optional
            Equality constraint value for the variable
        ref : float or ndarray, optional
            Value of response variable that scales to 1.0 in the driver.
        ref0 : float or ndarray, optional
            Value of response variable that scales to 0.0 in the driver.
        adder : float or ndarray, optional
            Value to add to the model value to get the scaled value. Adder
            is first in precedence.
        scaler : float or ndarray, optional
            value to multiply the model value to get the scaled value. Scaler
            is second in precedence.
        indices : sequence of int, optional
            If variable is an array, these indicate which entries are of
            interest for this particular response.  These may be positive or
            negative integers.
        linear : bool
            Set to True if constraint is linear. Default is False.
        rhs_group : string
            If specified, this design var will be grouped for parallel derivative
            calculations with other variables sharing the same rhs_group.

        Notes
        -----
        The response can be scaled using ref and ref0.
        The argument :code:`ref0` represents the physical value when the scaled value is 0.
        The argument :code:`ref` represents the physical value when the scaled value is 1.
        """
        self.add_response(name=name, type_='con', lower=lower, upper=upper,
                          equals=equals, scaler=scaler, adder=adder, ref=ref,
                          ref0=ref0, indices=indices, linear=linear,
                          rhs_group=rhs_group)

    def add_objective(self, name, ref=None, ref0=None, index=None,
                      adder=None, scaler=None, rhs_group=None):
        r"""
        Add a response variable to this system.

        Parameters
        ----------
        name : string
            Name of the response variable in the system.
        ref : float or ndarray, optional
            Value of response variable that scales to 1.0 in the driver.
        ref0 : float or ndarray, optional
            Value of response variable that scales to 0.0 in the driver.
        index : int, optional
            If variable is an array, this indicates which entriy is of
            interest for this particular response. This may be a positive
            or negative integer.
        adder : float or ndarray, optional
            Value to add to the model value to get the scaled value. Adder
            is first in precedence.
        scaler : float or ndarray, optional
            value to multiply the model value to get the scaled value. Scaler
            is second in precedence.
        rhs_group : string
            If specified, this design var will be grouped for parallel derivative
            calculations with other variables sharing the same rhs_group.

        Notes
        -----
        The objective can be scaled using scaler and adder, where

        .. math::

            x_{scaled} = scaler(x + adder)

        or through the use of ref/ref0, which map to scaler and adder through
        the equations:

        .. math::

            0 = scaler(ref_0 + adder)

            1 = scaler(ref + adder)

        which results in:

        .. math::

            adder = -ref_0

            scaler = \frac{1}{ref + adder}
        """
        if index is not None and not isinstance(index, int):
            raise TypeError('If specified, index must be an int.')
        self.add_response(name, type_='obj', scaler=scaler, adder=adder,
                          ref=ref, ref0=ref0, index=index, rhs_group=rhs_group)

    def get_design_vars(self, recurse=True):
        """
        Get the DesignVariable settings from this system.

        Retrieve all design variable settings from the system and, if recurse
        is True, all of its subsystems.

        Parameters
        ----------
        recurse : bool
            If True, recurse through the subsystems and return the path of
            all design vars relative to the this system.

        Returns
        -------
        dict
            The design variables defined in the current system and, if
            recurse=True, its subsystems.

        """
        pro2abs = self._var_allprocs_prom2abs_list['output']

        # Human readable error message during Driver setup.
        try:
            out = {pro2abs[name][0]: data for name, data in iteritems(self._design_vars)}
        except KeyError as err:
            msg = "Output not found for design variable {0} in system '{1}'."
            raise RuntimeError(msg.format(str(err), self.pathname))

        # Size them all
        iproc = self.comm.rank
        for name, data in iteritems(out):
            if 'size' not in data:
                data['size'] = \
                    self._var_sizes['output'][iproc,
                                              self._var_allprocs_abs2idx['output'][name]]

        if recurse:
            for subsys in self._subsystems_myproc:
                out.update(subsys.get_design_vars(recurse=recurse))

            if self.comm.size > 1 and self._subsystems_allprocs:
                for rank, all_out in enumerate(self.comm.allgather(out)):
                    if rank != iproc:
                        out.update(all_out)

        return out

    def get_responses(self, recurse=True):
        """
        Get the response variable settings from this system.

        Retrieve all response variable settings from the system as a dict,
        keyed by variable name.

        Parameters
        ----------
        recurse : bool, optional
            If True, recurse through the subsystems and return the path of
            all responses relative to the this system.

        Returns
        -------
        dict
            The responses defined in the current system and, if
            recurse=True, its subsystems.

        """
        prom2abs = self._var_allprocs_prom2abs_list['output']

        # Human readable error message during Driver setup.
        try:
            out = {prom2abs[name][0]: data for name, data in iteritems(self._responses)}
        except KeyError as err:
            msg = "Output not found for response {0} in system '{1}'."
            raise RuntimeError(msg.format(str(err), self.pathname))

        # Size them all
        iproc = self.comm.rank
        for name in out:
            if 'size' not in out[name]:
                out[name]['size'] = \
                    self._var_sizes['output'][iproc,
                                              self._var_allprocs_abs2idx['output'][name]]

        if recurse:
            for subsys in self._subsystems_myproc:
                out.update(subsys.get_responses(recurse=recurse))

            if self.comm.size > 1 and self._subsystems_allprocs:
                for rank, all_out in enumerate(self.comm.allgather(out)):
                    if rank != iproc:
                        out.update(all_out)

        return out

    def get_constraints(self, recurse=True):
        """
        Get the Constraint settings from this system.

        Retrieve the constraint settings for the current system as a dict,
        keyed by variable name.

        Parameters
        ----------
        recurse : bool, optional
            If True, recurse through the subsystems and return the path of
            all constraints relative to the this system.

        Returns
        -------
        dict
            The constraints defined in the current system.

        """
        return OrderedDict((key, response) for (key, response) in
                           self.get_responses(recurse=recurse).items()
                           if response['type'] == 'con')

    def get_objectives(self, recurse=True):
        """
        Get the Objective settings from this system.

        Retrieve all objectives settings from the system as a dict, keyed
        by variable name.

        Parameters
        ----------
        recurse : bool, optional
            If True, recurse through the subsystems and return the path of
            all objective relative to the this system.

        Returns
        -------
        dict
            The objectives defined in the current system.

        """
        return OrderedDict((key, response) for (key, response) in
                           self.get_responses(recurse=recurse).items()
                           if response['type'] == 'obj')

    def run_apply_nonlinear(self):
        """
        Compute residuals.

        This calls _apply_nonlinear, but with the model assumed to be in an unscaled state.
        """
        with self._scaled_context_all():
            self._apply_nonlinear()

    def list_inputs(self, explicit=True, implicit=True, out_stream=sys.stdout):
        """
        List inputs.

        Parameters
        ----------
        explicit : bool, optional
            include inputs from explicit components. Default is True.

        implicit : bool, optional
            include inputs from implicit components. Default is True.

        out_stream : file_like
            Where to send human readable output. Default is sys.stdout.
            Set to None to suppress.

        Returns
        -------
        list
            list of (name, value) of inputs
        """
        states = self._list_states()

        expl_inputs = []
        impl_inputs = []
        for name, val in iteritems(self._inputs._views):
            if name in states:
                impl_inputs.append((name, val))
            else:
                expl_inputs.append((name, val))

        if out_stream:
            if explicit:
                self._write_inputs('Explicit', expl_inputs, out_stream)
            if implicit:
                self._write_inputs('Implicit', impl_inputs, out_stream)

        if explicit and implicit:
            return expl_inputs + impl_inputs
        elif explicit:
            return expl_inputs
        elif implicit:
            return impl_inputs
        else:
            raise RuntimeError('You have excluded both Explicit and Implicit components.')

    def _write_inputs(self, comp_type, inputs, out_stream=sys.stdout):
        """
        Write formatted input values to out_stream.

        Parameters
        ----------
        comp_type : str, 'Explicit' or 'Implicit'
            the type of component with the input values.

        inputs : list
            list of (name, value) tuples.

        out_stream : file_like
            Where to send human readable output. Default is sys.stdout.
        """
        if out_stream is None:
            return

        count = len(inputs)

        pathname = self.pathname if self.pathname else 'model'

        header = "%d Input(s) to %s Components in '%s'\n" % (count, comp_type, pathname)
        out_stream.write(header)

        if count:
            out_stream.write("-" * len(header) + "\n")
            for name, val in sorted(inputs):
                out_stream.write("%s\n" % name)
                out_stream.write("  value:    " + str(val))
                out_stream.write('\n\n')

    def list_outputs(self, explicit=True, implicit=True, out_stream=sys.stdout):
        """
        List outputs.

        Parameters
        ----------
        explicit : bool, optional
            include outputs from explicit components. Default is True.

        implicit : bool, optional
            include outputs from implicit components. Default is True.

        out_stream : file_like
            Where to send human readable output. Default is sys.stdout.
            Set to None to suppress.

        Returns
        -------
        list
            list of (name, value) of outputs
        """
        states = self._list_states()

        expl_outputs = []
        impl_outputs = []
        for name, val in iteritems(self._outputs._views):
            if name in states:
                impl_outputs.append((name, val))
            else:
                expl_outputs.append((name, val))

        if out_stream:
            if explicit:
                self._write_outputs('Explicit', expl_outputs, out_stream)
            if implicit:
                self._write_outputs('Implicit', impl_outputs, out_stream)

        if explicit and implicit:
            return expl_outputs + impl_outputs
        elif explicit:
            return expl_outputs
        elif implicit:
            return impl_outputs
        else:
            raise RuntimeError('You have excluded both Explicit and Implicit components.')

    def list_residuals(self, explicit=True, implicit=True, out_stream=sys.stdout):
        """
        List residuals.

        Parameters
        ----------
        explicit : bool, optional
            include outputs from explicit components. Default is True.

        implicit : bool, optional
            include outputs from implicit components. Default is True.

        out_stream : file_like
            Where to send human readable output. Default is sys.stdout. Set to None to suppress.

        Returns
        -------
        list
            list of (name, value) of residuals
        """
        states = self._list_states()

        expl_resids = []
        impl_resids = []
        for name, val in iteritems(self._residuals._views):
            if name in states:
                impl_resids.append((name, val))
            else:
                expl_resids.append((name, val))

        if out_stream:
            if explicit:
                self._write_outputs('Explicit', expl_resids, out_stream)
            if implicit:
                self._write_outputs('Implicit', impl_resids, out_stream)

        if explicit and implicit:
            return expl_resids + impl_resids
        elif explicit:
            return expl_resids
        elif implicit:
            return impl_resids
        else:
            raise RuntimeError('You have excluded both Explicit and Implicit components.')

    def _write_outputs(self, comp_type, outputs, out_stream=sys.stdout):
        """
        Write formatted output values and residuals to out_stream.

        Parameters
        ----------
        comp_type : str, 'Explicit' or 'Implicit'
            the type of component with the output values.

        outputs : list
            list of (name, value) tuples.

        out_stream : file_like
            Where to send human readable output. Default is sys.stdout.
        """
        if out_stream is None:
            return

        count = len(outputs)

        pathname = self.pathname if self.pathname else 'model'

        header = "%d %s Output(s) in '%s'\n" % (count, comp_type, pathname)
        out_stream.write(header)

        if count:
            out_stream.write("-" * len(header) + "\n")
            for name, _ in sorted(outputs):
                out_stream.write("%s\n" % name)
                out_stream.write("  value:    " + str(self._outputs._views[name]))
                out_stream.write('\n')
                out_stream.write("  residual: " + str(self._residuals._views[name]))
                out_stream.write('\n\n')

    def run_solve_nonlinear(self):
        """
        Compute outputs.

        This calls _solve_nonlinear, but with the model assumed to be in an unscaled state.

        Returns
        -------
        boolean
            Failure flag; True if failed to converge, False is successful.
        float
            relative error.
        float
            absolute error.
        """
        with self._scaled_context_all():
            result = self._solve_nonlinear()

        return result

    def run_apply_linear(self, vec_names, mode, scope_out=None, scope_in=None):
        """
        Compute jac-vec product.

        This calls _apply_linear, but with the model assumed to be in an unscaled state.

        Parameters
        ----------
        vec_names : [str, ...]
            list of names of the right-hand-side vectors.
        mode : str
            'fwd' or 'rev'.
        scope_out : set or None
            Set of absolute output names in the scope of this mat-vec product.
            If None, all are in the scope.
        scope_in : set or None
            Set of absolute input names in the scope of this mat-vec product.
            If None, all are in the scope.
        """
        with self._scaled_context_all():
            self._apply_linear(vec_names, mode, scope_out, scope_in)

    def run_solve_linear(self, vec_names, mode):
        """
        Apply inverse jac product.

        This calls _solve_linear, but with the model assumed to be in an unscaled state.

        Parameters
        ----------
        vec_names : [str, ...]
            list of names of the right-hand-side vectors.
        mode : str
            'fwd' or 'rev'.

        Returns
        -------
        boolean
            Failure flag; True if failed to converge, False is successful.
        float
            relative error.
        float
            absolute error.
        """
        with self._scaled_context_all():
            result = self._solve_linear(vec_names, mode)

        return result

    def run_linearize(self, do_nl=True, do_ln=True):
        """
        Compute jacobian / factorization.

        This calls _linearize, but with the model assumed to be in an unscaled state.

        Parameters
        ----------
        do_nl : boolean
            Flag indicating if the nonlinear solver should be linearized.
        do_ln : boolean
            Flag indicating if the linear solver should be linearized.

        """
        with self._scaled_context_all():
            self._linearize(do_nl, do_ln)

    def _apply_nonlinear(self):
        """
        Compute residuals. The model is assumed to be in a scaled state.
        """
        pass

    def _solve_nonlinear(self):
        """
        Compute outputs. The model is assumed to be in a scaled state.

        Returns
        -------
        boolean
            Failure flag; True if failed to converge, False is successful.
        float
            Relative error.
        float
            Absolute error.
        """
        # Reconfigure if needed.
        self._check_reconf()

        return False, 0., 0.

    def check_config(self, logger):
        """
        Perform optional error checks.

        Parameters
        ----------
        logger : object
            The object that manages logging output.
        """
        pass

    def _apply_linear(self, vec_names, mode, var_inds=None):
        """
        Compute jac-vec product. The model is assumed to be in a scaled state.

        Parameters
        ----------
        vec_names : [str, ...]
            list of names of the right-hand-side vectors.
        mode : str
            'fwd' or 'rev'.
        var_inds : [int, int, int, int] or None
            ranges of variable IDs involved in this matrix-vector product.
            The ordering is [lb1, ub1, lb2, ub2].
        """
        pass

    def _solve_linear(self, vec_names, mode):
        """
        Apply inverse jac product. The model is assumed to be in a scaled state.

        Parameters
        ----------
        vec_names : [str, ...]
            list of names of the right-hand-side vectors.
        mode : str
            'fwd' or 'rev'.

        Returns
        -------
        boolean
            Failure flag; True if failed to converge, False is successful.
        float
            relative error.
        float
            absolute error.
        """
        pass

    def _linearize(self, do_nl=True, do_ln=True):
        """
        Compute jacobian / factorization. The model is assumed to be in a scaled state.

        Parameters
        ----------
        do_nl : boolean
            Flag indicating if the nonlinear solver should be linearized.
        do_ln : boolean
            Flag indicating if the linear solver should be linearized.
        """
        pass

    def initialize_processors(self):
        """
        Run after repartitioning/rebalancing. (Optional user-defined method).

        Available attributes:
            name
            pathname
            comm
            metadata (local and global)
        """
        pass

    def initialize_variables(self):
        """
        Declare inputs and outputs. (Required method for components).

        Available attributes:
            name
            pathname
            comm
            metadata (local and global)
        """
        pass

    def initialize_partials(self):
        """
        Declare Jacobian structure/approximations. (Optional method for components).

        Available attributes:
            name
            pathname
            comm
            metadata (local and global)
            variable names
        """
        pass

    def _list_states(self):
        """
        Return list of all states at and below this system.

        Returns
        -------
        list
            List of all states.
        """
        states = []
        for subsys in self._subsystems_myproc:
            states.extend(subsys._list_states())

        return states

    def add_recorder(self, recorder):
        """
        Add a recorder to the driver.

        Parameters
        ----------
        recorder : <BaseRecorder>
           A recorder instance.
        """
        self._rec_mgr.append(recorder)

    def record_iteration(self):
        """
        Record an iteration of the current System.
        """
        metadata = create_local_meta(self.pathname)
        self._rec_mgr.record_iteration(self, metadata)
        self.iter_count += 1


def _get_vec_names(voi_dict):
    return set(voi for voi, data in iteritems(voi_dict)
               if data['rhs_group'] is not None)<|MERGE_RESOLUTION|>--- conflicted
+++ resolved
@@ -15,7 +15,6 @@
 from openmdao.jacobians.dictionary_jacobian import DictionaryJacobian
 from openmdao.jacobians.assembled_jacobian import AssembledJacobian, DenseJacobian
 from openmdao.proc_allocators.default_allocator import DefaultAllocator
-<<<<<<< HEAD
 from openmdao.vectors.default_multi_vector import DefaultMultiVector
 try:
     from openmdao.vectors.petsc_multi_vector import PETScMultiVector
@@ -24,8 +23,7 @@
         """Dummy class."""
 
         pass
-=======
->>>>>>> f89960c5
+
 from openmdao.utils.general_utils import \
     determine_adder_scaler, format_as_float_or_array, warn_deprecation
 from openmdao.recorders.recording_manager import RecordingManager
@@ -553,15 +551,6 @@
                     vec_class = vector_class
                 else:
                     alloc_complex = force_alloc_complex
-<<<<<<< HEAD
-=======
-                    if vec_name == 'nonlinear' and not alloc_complex:
-                        alloc_complex = 'cs' in self._approx_schemes
-                        for sub in self.system_iter(include_self=True, recurse=True):
-                            if alloc_complex:
-                                break
-                            alloc_complex = 'cs' in sub._approx_schemes
->>>>>>> f89960c5
 
                     if vec_name is 'linear':
                         vec_class = vector_class
