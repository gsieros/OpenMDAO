--- conflicted
+++ resolved
@@ -321,17 +321,6 @@
 
         class Simple(ExplicitComponent):
 
-<<<<<<< HEAD
-            def __init__(self, ref=1.0, res_ref=None, ref0=0.0, res_ref0=None, **kwargs):
-
-                kwargs['ref'] = ref
-                kwargs['ref0'] = ref0
-                kwargs['res_ref'] = res_ref
-                kwargs['res_ref0'] = res_ref0
-
-                super(Simple, self).__init__(**kwargs)
-
-=======
             def __init__(self, **kwargs):
                 super(Simple, self).__init__(**kwargs)
 
@@ -341,22 +330,14 @@
                 self.metadata.declare('res_ref', default=None)
                 self.metadata.declare('res_ref0', default=None)
 
->>>>>>> f1d22f48
             def initialize_variables(self):
 
                 ref = self.metadata['ref']
                 ref0 = self.metadata['ref0']
                 res_ref = self.metadata['res_ref']
-<<<<<<< HEAD
-                res_ref0 = self.metadata['res_ref0']
-
-                self.add_input('x', val=1.0)
-                self.add_output('y', val=1.0, ref=ref, ref0=ref0, res_ref=res_ref, res_ref0=res_ref0)
-=======
 
                 self.add_input('x', val=1.0)
                 self.add_output('y', val=1.0, ref=ref, ref0=ref0, res_ref=res_ref)
->>>>>>> f1d22f48
 
             def compute(self, inputs, outputs):
                 outputs['y'] = 2.0*(inputs['x'] + 1.0)
@@ -370,17 +351,11 @@
         model.connect('p1.y', 'p2.x')
         model.connect('p2.y', 'p1.x')
 
-<<<<<<< HEAD
-        model._suppress_solver_output = True
-        model.nl_solver.options['maxiter'] = 1
-
-=======
         model.nl_solver = NonlinearBlockGS()
         model.nl_solver.options['maxiter'] = 1
 
         model._suppress_solver_output = True
 
->>>>>>> f1d22f48
         prob.setup(check=False)
         prob.run_model()
 
@@ -389,11 +364,7 @@
         out2 = model.get_subsystem('p2')._outputs.get_data()[0]
 
         self.assertEqual(res1, out1 - 2.0*(out2 + 1.0))
-<<<<<<< HEAD
-        with model._scaled_context():
-=======
-        with model._scaled_context_all():
->>>>>>> f1d22f48
+        with model._scaled_context_all():
             res1 = model.get_subsystem('p1')._residuals.get_data()[0]
             out1 = model.get_subsystem('p1')._outputs.get_data()[0]
             out2 = model.get_subsystem('p2')._outputs.get_data()[0]
@@ -413,17 +384,11 @@
         model.connect('p1.y', 'p2.x')
         model.connect('p2.y', 'p1.x')
 
-<<<<<<< HEAD
-        model._suppress_solver_output = True
-        model.nl_solver.options['maxiter'] = 1
-
-=======
         model.nl_solver = NonlinearBlockGS()
         model.nl_solver.options['maxiter'] = 1
 
         model._suppress_solver_output = True
 
->>>>>>> f1d22f48
         prob.setup(check=False)
         prob.run_model()
 
@@ -432,35 +397,14 @@
         out2 = model.get_subsystem('p2')._outputs.get_data()[0]
 
         self.assertEqual(res1, (out1 - 2.0*(out2 + 1.0)))
-<<<<<<< HEAD
-        with model._scaled_context():
+        with model._scaled_context_all():
             res1a = model.get_subsystem('p1')._residuals.get_data()[0]
 
-            self.assertEqual(res1a, (res1-ref0)/(ref-ref0))
-=======
-        with model._scaled_context_all():
-            res1a = model.get_subsystem('p1')._residuals.get_data()[0]
-
             self.assertEqual(res1a, (res1)/(ref))
->>>>>>> f1d22f48
 
         # Scale the residual
 
         res_ref = 4.0
-<<<<<<< HEAD
-        res_ref0 = 3.5
-
-        prob = Problem()
-        model = prob.model = Group()
-        model.add_subsystem('p1', Simple(res_ref=res_ref, res_ref0=res_ref0))
-        model.add_subsystem('p2', Simple(res_ref=res_ref, res_ref0=res_ref0))
-        model.connect('p1.y', 'p2.x')
-        model.connect('p2.y', 'p1.x')
-
-        model._suppress_solver_output = True
-        model.nl_solver.options['maxiter'] = 1
-
-=======
 
         prob = Problem()
         model = prob.model = Group()
@@ -474,7 +418,6 @@
 
         model._suppress_solver_output = True
 
->>>>>>> f1d22f48
         prob.setup(check=False)
         prob.run_model()
 
@@ -483,37 +426,16 @@
         out2 = model.get_subsystem('p2')._outputs.get_data()[0]
 
         self.assertEqual(res1, out1 - 2.0*(out2+1.0))
-<<<<<<< HEAD
-        with model._scaled_context():
+        with model._scaled_context_all():
             res1a = model.get_subsystem('p1')._residuals.get_data()[0]
 
-            self.assertEqual(res1a, (res1-res_ref0)/(res_ref-res_ref0))
-=======
-        with model._scaled_context_all():
-            res1a = model.get_subsystem('p1')._residuals.get_data()[0]
-
             self.assertEqual(res1a, res1/res_ref)
->>>>>>> f1d22f48
 
         # Simultaneously scale the residual and output with different values
 
         ref = 3.0
         ref0 = 2.75
         res_ref = 4.0
-<<<<<<< HEAD
-        res_ref0 = 3.5
-
-        prob = Problem()
-        model = prob.model = Group()
-        model.add_subsystem('p1', Simple(ref=ref, ref0=ref0, res_ref=res_ref, res_ref0=res_ref0))
-        model.add_subsystem('p2', Simple(ref=ref, ref0=ref0, res_ref=res_ref, res_ref0=res_ref0))
-        model.connect('p1.y', 'p2.x')
-        model.connect('p2.y', 'p1.x')
-
-        model._suppress_solver_output = True
-        model.nl_solver.options['maxiter'] = 1
-
-=======
 
         prob = Problem()
         model = prob.model = Group()
@@ -527,7 +449,6 @@
 
         model._suppress_solver_output = True
 
->>>>>>> f1d22f48
         prob.setup(check=False)
         prob.run_model()
 
@@ -536,12 +457,6 @@
         out2 = model.get_subsystem('p2')._outputs.get_data()[0]
 
         self.assertEqual(res1, out1 - 2.0*(out2+1.0))
-<<<<<<< HEAD
-        with model._scaled_context():
-            res1a = model.get_subsystem('p1')._residuals.get_data()[0]
-
-            self.assertEqual(res1a, (res1-res_ref0)/(res_ref-res_ref0))
-=======
         with model._scaled_context_all():
             res1a = model.get_subsystem('p1')._residuals.get_data()[0]
 
@@ -913,7 +828,6 @@
             val = model.get_subsystem('comp')._outputs['y']
             assert_rel_error(self, val[0], 2.0)
             assert_rel_error(self, val[1], 6.0)
->>>>>>> f1d22f48
 
 if __name__ == '__main__':
     unittest.main()