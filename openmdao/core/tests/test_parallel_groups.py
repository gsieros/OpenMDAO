"""Test the parallel groups."""

from __future__ import division, print_function

import unittest
import numpy

from openmdao.api import Problem, Group, ParallelGroup, ExecComp, IndepVarComp, \
                         ExplicitComponent

try:
    from openmdao.vectors.petsc_vector import PETScVector
except ImportError:
    PETScVector = None

from openmdao.test_suite.groups.parallel_groups import \
    FanOutGrouped, FanInGrouped2, Diamond, ConvergeDiverge, \
    FanOutGroupedVarSets

from openmdao.devtools.testutil import assert_rel_error, TestLogger



@unittest.skipUnless(PETScVector, "PETSc is required.")
class TestParallelGroups(unittest.TestCase):

    N_PROCS = 2

    def test_fan_out_grouped(self):
        prob = Problem(FanOutGrouped())

        of=['c2.y', "c3.y"]
        wrt=['iv.x']

        prob.setup(vector_class=PETScVector, check=False, mode='fwd')
        prob.set_solver_print(level=0)
        prob.run_model()

        J = prob.compute_total_derivs(of=['c2.y', "c3.y"], wrt=['iv.x'])

        assert_rel_error(self, J['c2.y', 'iv.x'][0][0], -6.0, 1e-6)
        assert_rel_error(self, J['c3.y', 'iv.x'][0][0], 15.0, 1e-6)

        assert_rel_error(self, prob['c2.y'], -6.0, 1e-6)
        assert_rel_error(self, prob['c3.y'], 15.0, 1e-6)

        prob.setup(vector_class=PETScVector, check=False, mode='rev')
        prob.run_model()

        J = prob.compute_total_derivs(of=['c2.y', "c3.y"], wrt=['iv.x'])

        assert_rel_error(self, J['c2.y', 'iv.x'][0][0], -6.0, 1e-6)
        assert_rel_error(self, J['c3.y', 'iv.x'][0][0], 15.0, 1e-6)

        assert_rel_error(self, prob['c2.y'], -6.0, 1e-6)
        assert_rel_error(self, prob['c3.y'], 15.0, 1e-6)

    #def test_fan_out_grouped_varsets(self):
        #prob = Problem(FanOutGroupedVarSets())

        #prob.setup(vector_class=PETScVector, check=False, mode='fwd')
        #prob.set_solver_print(level=0)
        #prob.run_model()

        #J = prob.compute_total_derivs(of=['c2.y', "c3.y"], wrt=['iv.x'])

        #assert_rel_error(self, J['c2.y', 'iv.x'][0][0], -6.0, 1e-6)
        #assert_rel_error(self, J['c3.y', 'iv.x'][0][0], 15.0, 1e-6)

        #assert_rel_error(self, prob['c2.y'], -6.0, 1e-6)
        #assert_rel_error(self, prob['c3.y'], 15.0, 1e-6)

        #prob.setup(vector_class=PETScVector, check=False, mode='rev')
        #prob.run_model()

        #J = prob.compute_total_derivs(of=['c2.y', "c3.y"], wrt=['iv.x'])

        #assert_rel_error(self, J['c2.y', 'iv.x'][0][0], -6.0, 1e-6)
        #assert_rel_error(self, J['c3.y', 'iv.x'][0][0], 15.0, 1e-6)

        #assert_rel_error(self, prob['c2.y'], -6.0, 1e-6)
        #assert_rel_error(self, prob['c3.y'], 15.0, 1e-6)

    def test_fan_in_grouped(self):

        prob = Problem()
        prob.model = FanInGrouped2()
        prob.setup(vector_class=PETScVector, check=False, mode='fwd')
        prob.set_solver_print(level=0)
        prob.run_model()


        indep_list = ['p1.x', 'p2.x']
        unknown_list = ['c3.y']

        assert_rel_error(self, prob['c3.y'], 29.0, 1e-6)

        J = prob.compute_total_derivs(of=unknown_list, wrt=indep_list)
        assert_rel_error(self, J['c3.y', 'p1.x'][0][0], -6.0, 1e-6)
        assert_rel_error(self, J['c3.y', 'p2.x'][0][0], 35.0, 1e-6)

        assert_rel_error(self, prob['c3.y'], 29.0, 1e-6)

        prob.setup(vector_class=PETScVector, check=False, mode='rev')
        prob.run_model()

        assert_rel_error(self, prob['c3.y'], 29.0, 1e-6)

        J = prob.compute_total_derivs(of=unknown_list, wrt=indep_list)
        assert_rel_error(self, J['c3.y', 'p1.x'][0][0], -6.0, 1e-6)
        assert_rel_error(self, J['c3.y', 'p2.x'][0][0], 35.0, 1e-6)

        assert_rel_error(self, prob['c3.y'], 29.0, 1e-6)

    def test_fan_in_grouped_feature(self):

        from openmdao.api import Problem, IndepVarComp, ParallelGroup, ExecComp, PETScVector

        prob = Problem()
        model = prob.model

        model.add_subsystem('p1', IndepVarComp('x', 1.0))
        model.add_subsystem('p2', IndepVarComp('x', 1.0))

        parallel = model.add_subsystem('parallel', ParallelGroup())
        parallel.add_subsystem('c1', ExecComp(['y=-2.0*x']))
        parallel.add_subsystem('c2', ExecComp(['y=5.0*x']))

        model.add_subsystem('c3', ExecComp(['y=3.0*x1+7.0*x2']))

        model.connect("parallel.c1.y", "c3.x1")
        model.connect("parallel.c2.y", "c3.x2")

        model.connect("p1.x", "parallel.c1.x")
        model.connect("p2.x", "parallel.c2.x")

        prob.setup(vector_class=PETScVector, check=False, mode='fwd')
        prob.set_solver_print(level=0)
        prob.run_model()

        assert_rel_error(self, prob['c3.y'], 29.0, 1e-6)

    def test_diamond(self):

        prob = Problem()
        prob.model = Diamond()
        prob.setup(vector_class=PETScVector, check=False, mode='fwd')
        prob.set_solver_print(level=0)
        prob.run_model()

        assert_rel_error(self, prob['c4.y1'], 46.0, 1e-6)
        assert_rel_error(self, prob['c4.y2'], -93.0, 1e-6)

        indep_list = ['iv.x']
        unknown_list = ['c4.y1', 'c4.y2']

        J = prob.compute_total_derivs(of=unknown_list, wrt=indep_list)
        assert_rel_error(self, J['c4.y1', 'iv.x'][0][0], 25, 1e-6)
        assert_rel_error(self, J['c4.y2', 'iv.x'][0][0], -40.5, 1e-6)

        prob.setup(vector_class=PETScVector, check=False, mode='rev')
        prob.run_model()

        assert_rel_error(self, prob['c4.y1'], 46.0, 1e-6)
        assert_rel_error(self, prob['c4.y2'], -93.0, 1e-6)

        J = prob.compute_total_derivs(of=unknown_list, wrt=indep_list)
        assert_rel_error(self, J['c4.y1', 'iv.x'][0][0], 25, 1e-6)
        assert_rel_error(self, J['c4.y2', 'iv.x'][0][0], -40.5, 1e-6)

    def test_converge_diverge(self):

        prob = Problem()
        prob.model = ConvergeDiverge()
        prob.setup(vector_class=PETScVector, check=False, mode='fwd')
        prob.set_solver_print(level=0)
        prob.run_model()

        assert_rel_error(self, prob['c7.y1'], -102.7, 1e-6)

        indep_list = ['iv.x']
        unknown_list = ['c7.y1']

        J = prob.compute_total_derivs(of=unknown_list, wrt=indep_list)
        assert_rel_error(self, J['c7.y1', 'iv.x'][0][0], -40.75, 1e-6)

        prob.setup(vector_class=PETScVector, check=False, mode='rev')
        prob.run_model()

        assert_rel_error(self, prob['c7.y1'], -102.7, 1e-6)

        J = prob.compute_total_derivs(of=unknown_list, wrt=indep_list)
        assert_rel_error(self, J['c7.y1', 'iv.x'][0][0], -40.75, 1e-6)

        assert_rel_error(self, prob['c7.y1'], -102.7, 1e-6)

<<<<<<< HEAD
    def test_zero_shape(self):
        raise unittest.SkipTest("zero shapes not fully supported yet")
        class MultComp(ExplicitComponent):
            def __init__(self, mult):
                self.mult = mult
                super(MultComp, self).__init__()

            def initialize_variables(self):
                if self.comm.rank == 0:
                    self.add_input('x', shape=1)
                    self.add_output('y', shape=1)
                else:
                    self.add_input('x', shape=0)
                    self.add_output('y', shape=0)

            def compute(self, inputs, outputs):
                outputs['y'] = inputs['x'] * self.mult

            def compute_partials(self, inputs, outputs, partials):
                """Intentionally incorrect derivative."""
                J = partials
                J['y', 'x'] = numpy.array([self.mult])

        prob = Problem()
        
        #import wingdbstub

        model = prob.model
        model.add_subsystem('iv', IndepVarComp('x', 1.0))
        model.add_subsystem('c1', MultComp(3.0))

        model.sub = model.add_subsystem('sub', ParallelGroup())
        model.sub.add_subsystem('c2', MultComp(-2.0))
        model.sub.add_subsystem('c3', MultComp(5.0))

        model.add_subsystem('c2', MultComp(1.0))
        model.add_subsystem('c3', MultComp(1.0))

        model.connect('iv.x', 'c1.x')

        model.connect('c1.y', 'sub.c2.x')
        model.connect('c1.y', 'sub.c3.x')

        model.connect('sub.c2.y', 'c2.x')
        model.connect('sub.c3.y', 'c3.x')

        of=['c2.y', "c3.y"]
        wrt=['iv.x']

        prob.setup(vector_class=PETScVector, check=False, mode='fwd')
        prob.set_solver_print(level=0)
        prob.run_model()

        J = prob.compute_total_derivs(of=['c2.y', "c3.y"], wrt=['iv.x'])

        assert_rel_error(self, J['c2.y', 'iv.x'][0][0], -6.0, 1e-6)
        assert_rel_error(self, J['c3.y', 'iv.x'][0][0], 15.0, 1e-6)

        assert_rel_error(self, prob['c2.y'], -6.0, 1e-6)
        assert_rel_error(self, prob['c3.y'], 15.0, 1e-6)

        prob.setup(vector_class=PETScVector, check=False, mode='rev')
        prob.run_model()

        J = prob.compute_total_derivs(of=['c2.y', "c3.y"], wrt=['iv.x'])

        assert_rel_error(self, J['c2.y', 'iv.x'][0][0], -6.0, 1e-6)
        assert_rel_error(self, J['c3.y', 'iv.x'][0][0], 15.0, 1e-6)

        assert_rel_error(self, prob['c2.y'], -6.0, 1e-6)
        assert_rel_error(self, prob['c3.y'], 15.0, 1e-6)
=======
    def test_setup_messages(self):

        class Noisy(ConvergeDiverge):
            def check_config(self, logger):
                logger.error(msg)
                logger.warning(msg)
                logger.info(msg)

        prob = Problem(Noisy())

        # check that error is thrown if not using PETScVector
        msg = ("The `vector_class` argument must be `PETScVector` when "
               "running in parallel under MPI but 'DefaultVector' was specified.")
        with self.assertRaises(ValueError) as cm:
            prob.setup(check=False, mode='fwd')

        self.assertEqual(str(cm.exception), msg)

        # check that we get setup messages only on proc 0
        msg = 'Only want to see this on rank 0'
        testlogger = TestLogger()
        prob.setup(vector_class=PETScVector, check=True, mode='fwd',
                   logger=testlogger)

        if prob.comm.rank > 0:
            self.assertEqual(len(testlogger.get('error')), 0)
            self.assertEqual(len(testlogger.get('warning')), 0)
            self.assertEqual(len(testlogger.get('info')), 0)
        else:
            self.assertEqual(len(testlogger.get('error')), 1)
            self.assertEqual(len(testlogger.get('warning')), 1)
            self.assertEqual(len(testlogger.get('info')), 1)
            self.assertTrue(msg in testlogger.get('error')[0])
            self.assertTrue(msg in testlogger.get('warning')[0])
            self.assertTrue(msg in testlogger.get('info')[0])
>>>>>>> 4d8f654f

if __name__ == "__main__":
    from openmdao.utils.mpi import mpirun_tests
    mpirun_tests()<|MERGE_RESOLUTION|>--- conflicted
+++ resolved
@@ -14,8 +14,7 @@
     PETScVector = None
 
 from openmdao.test_suite.groups.parallel_groups import \
-    FanOutGrouped, FanInGrouped2, Diamond, ConvergeDiverge, \
-    FanOutGroupedVarSets
+    FanOutGrouped, FanInGrouped2, Diamond, ConvergeDiverge
 
 from openmdao.devtools.testutil import assert_rel_error, TestLogger
 
@@ -194,7 +193,6 @@
 
         assert_rel_error(self, prob['c7.y1'], -102.7, 1e-6)
 
-<<<<<<< HEAD
     def test_zero_shape(self):
         raise unittest.SkipTest("zero shapes not fully supported yet")
         class MultComp(ExplicitComponent):
@@ -214,13 +212,10 @@
                 outputs['y'] = inputs['x'] * self.mult
 
             def compute_partials(self, inputs, outputs, partials):
-                """Intentionally incorrect derivative."""
                 J = partials
                 J['y', 'x'] = numpy.array([self.mult])
 
         prob = Problem()
-        
-        #import wingdbstub
 
         model = prob.model
         model.add_subsystem('iv', IndepVarComp('x', 1.0))
@@ -266,7 +261,7 @@
 
         assert_rel_error(self, prob['c2.y'], -6.0, 1e-6)
         assert_rel_error(self, prob['c3.y'], 15.0, 1e-6)
-=======
+
     def test_setup_messages(self):
 
         class Noisy(ConvergeDiverge):
@@ -302,7 +297,7 @@
             self.assertTrue(msg in testlogger.get('error')[0])
             self.assertTrue(msg in testlogger.get('warning')[0])
             self.assertTrue(msg in testlogger.get('info')[0])
->>>>>>> 4d8f654f
+
 
 if __name__ == "__main__":
     from openmdao.utils.mpi import mpirun_tests
