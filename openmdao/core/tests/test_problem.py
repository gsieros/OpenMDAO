""" Unit tests for the problem interface."""
from __future__ import print_function
import unittest

import numpy as np

from openmdao.api import Problem, Group, IndepVarComp, PETScVector, NonlinearBlockGS
from openmdao.devtools.testutil import assert_rel_error
from openmdao.test_suite.components.paraboloid import Paraboloid

from openmdao.test_suite.components.sellar import SellarDerivatives, SellarDerivativesConnected


class TestProblem(unittest.TestCase):

    def test_compute_total_derivs_basic(self):
        # Basic test for the method using default solvers on simple model.

        top = Problem()
        root = top.model = Group()
        root.add_subsystem('p1', IndepVarComp('x', 0.0), promotes=['x'])
        root.add_subsystem('p2', IndepVarComp('y', 0.0), promotes=['y'])
        root.add_subsystem('comp', Paraboloid(), promotes=['x', 'y', 'f_xy'])

        top.setup(check=False, mode='fwd')
        top.model.suppress_solver_output = True
        top.run_model()

        of = ['f_xy']
        wrt = ['x', 'y']
        derivs = top.compute_total_derivs(of=of, wrt=wrt)

        assert_rel_error(self, derivs['f_xy', 'x'], -6.0, 1e-6)
        assert_rel_error(self, derivs['f_xy', 'y'], 8.0, 1e-6)

        top.setup(check=False, mode='rev')
        top.run_model()

        of = ['f_xy']
        wrt = ['x', 'y']
        derivs = top.compute_total_derivs(of=of, wrt=wrt)

        assert_rel_error(self, derivs['f_xy', 'x'], -6.0, 1e-6)
        assert_rel_error(self, derivs['f_xy', 'y'], 8.0, 1e-6)

    def test_feature_numpyvec_setup(self):

        prob = Problem()
        root = prob.model = Group()
        root.add_subsystem('p1', IndepVarComp('x', 0.0), promotes=['x'])
        root.add_subsystem('p2', IndepVarComp('y', 0.0), promotes=['y'])
        root.add_subsystem('comp', Paraboloid(), promotes=['x', 'y', 'f_xy'])

        prob.setup()

        prob['x'] = 2.
        prob['y'] = 10.
        prob.run_model()
        assert_rel_error(self, prob['f_xy'], 214.0, 1e-6)

        prob['x'] = 0.
        prob['y'] = 0.
        prob.run_model()
        assert_rel_error(self, prob['f_xy'], 22.0, 1e-6)

        # skip the setup error checking
        prob.setup(check=False)
        prob['x'] = 4
        prob['y'] = 8.

        prob.run_model()
        assert_rel_error(self, prob['f_xy'], 174.0, 1e-6)

    @unittest.skipUnless(PETScVector, "PETSc is required.")
    def test_feature_petsc_setup(self):

        prob = Problem()
        root = prob.model = Group()
        root.add_subsystem('p1', IndepVarComp('x', 0.0), promotes=['x'])
        root.add_subsystem('p2', IndepVarComp('y', 0.0), promotes=['y'])
        root.add_subsystem('comp', Paraboloid(), promotes=['x', 'y', 'f_xy'])

        # use PETScVector when using any PETSc linear solvers or running under MPI
        prob.setup(vector_class=PETScVector)
        prob['x'] = 2.
        prob['y'] = 10.

        prob.run_model()
        assert_rel_error(self, prob['f_xy'], 214.0, 1e-6)

    def test_feature_check_total_derivatives_manual(self):
        raise unittest.SkipTest("check_total_derivatives not implemented yet")

        prob = Problem()
        prob.model = SellarDerivatives()
        prob.model.nl_solver = NonlinearBlockGS()

        prob.setup()
        prob.run_model()

        # manually specify which derivatives to check
        # TODO: need a decorator to capture this output and put it into the doc,
        #       or maybe just a new kind of assert?
        prob.check_total_derivatives(of=['obj', 'con1'], wrt=['x', 'z'])
        # TODO: Need to devlop the group FD/CS api, so user can control how this
        #       happens by chaninging settings on the root node

    def test_feature_check_total_derivatives_from_driver(self):

        raise unittest.SkipTest("check_total_derivatives not implemented yet")

        prob = Problem()
        prob.model = SellarDerivatives()
        prob.model.nl_solver = NonlinearBlockGS()

        prob.setup()

        prob.driver = ScipyOpt()
        prob.driver.options['method'] = 'slsqp'
        prob.driver.add_design_var('x')
        prob.driver.add_design_var('z')
        prob.driver.add_objective('obj')
        prob.driver.add_design_var('con1')
        prob.driver.add_design_var('con2')
        # re-do setup since we changed the driver and problem inputs/outputs
        prob.setup()

        # We don't call run_driver() here because we don't
        # actually want the optimizer to run
        prob.run_model()

        # check derivatives of all obj+constraints w.r.t all design variables
        prob.check_total_derivatives()
        # TODO: need a decorator to capture this output and put it into the doc,
        #       or maybe just a new kind of assert?

    def test_feature_run_driver(self):
        raise unittest.SkipTest("drivers not implemented yet")

        prob = Problem()
        prob.model = SellarDerivatives()
        prob.model.nl_solver = NonlinearBlockGS()

        # TODO: this api is not final, just a placeholder for now
        prob.driver = ScipyOpt()
        prob.driver.options['method'] = 'slsqp'
        # note: this might differ from clippy api, but is consistent with arg name in scipy.
        prob.model.add_design_var('x')
        prob.model.add_design_var('z')
        prob.model.add_objective('obj')
        prob.model.add_design_var('con1')
        prob.model.add_design_var('con2')

        prob.setup()
        prob.run_driver()

        self.assert_rel_error(self, prob['x'], 0.0, 1e-6)
        self.assert_rel_error(self, prob['y'], [3.160000, 3.755278], 1e-6)
        self.assert_rel_error(self, prob['z'], [1.977639, 0.000000], 1e-6)
        self.assert_rel_error(self, prob['obj'], 3.18339, 1e-6)

    def test_feature_simple_promoted_sellar_set_get_outputs(self):

        prob = Problem()
        prob.model = SellarDerivatives()
        prob.model.nl_solver = NonlinearBlockGS()

        prob.setup()

        prob['x'] = 2.75
        assert_rel_error(self, prob['x'], 2.75, 1e-6)

        prob.run_model()

        assert_rel_error(self, prob['y1'], 27.3049178437, 1e-6)

    def test_feature_simple_not_promoted_sellar_set_get_outputs(self):

        prob = Problem()
        prob.model = SellarDerivativesConnected()
        prob.model.nl_solver = NonlinearBlockGS()

        prob.setup()

        prob['px.x'] = 2.75
        assert_rel_error(self, prob['px.x'], 2.75, 1e-6)

        prob.run_model()

        assert_rel_error(self, prob['d1.y1'], 27.3049178437, 1e-6)

    def test_feature_simple_promoted_sellar_set_get_inputs(self):
        raise unittest.SkipTest("set/get inputs via full path name not supported yet")

        prob = Problem()
        prob.model = SellarDerivatives()
        prob.model.nl_solver = NonlinearBlockGS()

        prob.setup()

        prob['x'] = 2.75
        assert_rel_error(self, prob['x'], 2.75, 1e-6)

        prob.run_model()

        # the output variable, referenced by the promoted name
        assert_rel_error(self, prob['y1'], 27.3049178437, 1e-6)
        # the connected input variable, referenced by the absolute path
        assert_rel_error(self, prob['d2.y1'], 27.3049178437, 1e-6)

    def test_feature_set_get(self):
        prob = Problem()
        prob.model = SellarDerivatives()
        prob.model.nl_solver = NonlinearBlockGS()

        prob.setup()

        # default value from the class definition
        assert_rel_error(self, prob['x'], 1.0, 1e-6)
        prob['x'] = 2.75
        assert_rel_error(self, prob['x'], 2.75, 1e-6)

        assert_rel_error(self, prob['z'], [5.0, 2.0], 1e-6)
        prob['z'] = [1.5, 1.5]  # for convenience we convert the list to an array.
        assert_rel_error(self, prob['z'], [1.5, 1.5], 1e-6)

        prob.run_model()
        assert_rel_error(self, prob['y1'], 5.43379016853, 1e-6)
        assert_rel_error(self, prob['y2'], 5.33104915618, 1e-6)

        prob['z'] = np.array([2.5, 2.5])
        assert_rel_error(self, prob['z'], [2.5, 2.5], 1e-6)

        prob.run_model()
        assert_rel_error(self, prob['y1'], 9.87161739688, 1e-6)
        assert_rel_error(self, prob['y2'], 8.14191301549, 1e-6)

    def test_setup_bad_mode(self):
        # Test error message when passing bad mode to setup.

<<<<<<< HEAD
        top = Problem(Group())
=======
        top = Problem()
        root = top.model = Group()
>>>>>>> db615bf4

        try:
            top.setup(mode='junk')
        except ValueError as err:
            msg = "Unsupported mode: 'junk'"
            self.assertEqual(str(err), msg)
        else:
            self.fail('Expecting ValueError')


if __name__ == "__main__":
    unittest.main()<|MERGE_RESOLUTION|>--- conflicted
+++ resolved
@@ -238,12 +238,7 @@
     def test_setup_bad_mode(self):
         # Test error message when passing bad mode to setup.
 
-<<<<<<< HEAD
         top = Problem(Group())
-=======
-        top = Problem()
-        root = top.model = Group()
->>>>>>> db615bf4
 
         try:
             top.setup(mode='junk')
