"""Define the ImplicitComponent class."""

from __future__ import division

import numpy as np
from six import itervalues

from openmdao.core.component import Component
from openmdao.utils.class_util import overrides_method


class ImplicitComponent(Component):
    """
    Class to inherit from when all output variables are implicit.
    """

    def __init__(self, **kwargs):
        """
        Check if we are matrix-free.

        Parameters
        ----------
        **kwargs : dict of keyword arguments
            available here and in all descendants of this system.
        """
        super(ImplicitComponent, self).__init__(**kwargs)

        if overrides_method('apply_linear', self, ImplicitComponent):
            self._matrix_free = True

    def _apply_nonlinear(self):
        """
        Compute residuals. The model is assumed to be in a scaled state.
        """
        super(ImplicitComponent, self)._apply_nonlinear()

        from openmdao.recorders.base_recorder import push_recording_iteration_stack, \
            print_recording_iteration_stack, pop_recording_iteration_stack, \
            iter_get_norm_on_call_stack
        do_recording = not iter_get_norm_on_call_stack()
        if do_recording:
            push_recording_iteration_stack(self.pathname + '._apply_nonlinear', self.iter_count)
            print_recording_iteration_stack()

        with self._unscaled_context(
                outputs=[self._outputs], residuals=[self._residuals]):
            self.apply_nonlinear(self._inputs, self._outputs, self._residuals)
        if do_recording:
            self.record_iteration()

            pop_recording_iteration_stack()

    def _solve_nonlinear(self):
        """
        Compute outputs. The model is assumed to be in a scaled state.

        Returns
        -------
        boolean
            Failure flag; True if failed to converge, False is successful.
        float
            absolute error.
        float
            relative error.
        """
        # Reconfigure if needed.
        super(ImplicitComponent, self)._solve_nonlinear()

<<<<<<< HEAD
        from openmdao.recorders.base_recorder import push_recording_iteration_stack, \
            print_recording_iteration_stack, pop_recording_iteration_stack, \
            iter_get_norm_on_call_stack
        do_recording = not iter_get_norm_on_call_stack()
        if do_recording:
            push_recording_iteration_stack(self.pathname + '._solve_nonlinear', self.iter_count)
            print_recording_iteration_stack()

        if self._nl_solver is not None:
            result = self._nl_solver.solve()
            if do_recording:
                self.record_iteration()
                pop_recording_iteration_stack()
            return result
=======
        if self._nonlinear_solver is not None:
            return self._nonlinear_solver.solve()
>>>>>>> f949b78e
        else:
            with self._unscaled_context(outputs=[self._outputs]):
                result = self.solve_nonlinear(self._inputs, self._outputs)

            if do_recording:
                self.record_iteration()
                pop_recording_iteration_stack()

            if result is None:
                return False, 0., 0.
            elif type(result) is bool:
                return result, 0., 0.
            else:
                return result

    def _apply_linear(self, vec_names, mode, scope_out=None, scope_in=None):
        """
        Compute jac-vec product. The model is assumed to be in a scaled state.

        Parameters
        ----------
        vec_names : [str, ...]
            list of names of the right-hand-side vectors.
        mode : str
            'fwd' or 'rev'.
        scope_out : set or None
            Set of absolute output names in the scope of this mat-vec product.
            If None, all are in the scope.
        scope_in : set or None
            Set of absolute input names in the scope of this mat-vec product.
            If None, all are in the scope.
        """
        from openmdao.recorders.base_recorder import push_recording_iteration_stack, \
            print_recording_iteration_stack, pop_recording_iteration_stack, \
            iter_get_norm_on_call_stack
        do_recording = not iter_get_norm_on_call_stack()
        if do_recording:
            push_recording_iteration_stack(self.pathname + '._solve_nonlinear', self.iter_count)
            print_recording_iteration_stack()

        for vec_name in vec_names:
            with self._matvec_context(vec_name, scope_out, scope_in, mode) as vecs:
                d_inputs, d_outputs, d_residuals = vecs

                # Jacobian and vectors are all scaled, unitless
                with self.jacobian_context() as J:
                    J._apply(d_inputs, d_outputs, d_residuals, mode)

                # Jacobian and vectors are all unscaled, dimensional
                with self._unscaled_context(
                        outputs=[self._outputs, d_outputs], residuals=[d_residuals]):
                    self.apply_linear(self._inputs, self._outputs,
                                      d_inputs, d_outputs, d_residuals, mode)
        if do_recording:
            self.record_iteration()
            pop_recording_iteration_stack()

    def _solve_linear(self, vec_names, mode):
        """
        Apply inverse jac product. The model is assumed to be in a scaled state.

        Parameters
        ----------
        vec_names : [str, ...]
            list of names of the right-hand-side vectors.
        mode : str
            'fwd' or 'rev'.

        Returns
        -------
        boolean
            Failure flag; True if failed to converge, False is successful.
        float
            absolute error.
        float
            relative error.
        """
<<<<<<< HEAD
        from openmdao.recorders.base_recorder import push_recording_iteration_stack, \
            print_recording_iteration_stack, pop_recording_iteration_stack, \
            iter_get_norm_on_call_stack
        do_recording = not iter_get_norm_on_call_stack()
        if do_recording:
            push_recording_iteration_stack(self.pathname + '._solve_nonlinear', self.iter_count)
            print_recording_iteration_stack()

        if self._ln_solver is not None:
            result = self._ln_solver.solve(vec_names, mode)
            if do_recording:
                self.record_iteration()
                pop_recording_iteration_stack()

            return result
=======
        if self._linear_solver is not None:
            return self._linear_solver.solve(vec_names, mode)
>>>>>>> f949b78e
        else:
            failed = False
            abs_errors = []
            rel_errors = []
            for vec_name in vec_names:
                d_outputs = self._vectors['output'][vec_name]
                d_residuals = self._vectors['residual'][vec_name]

                with self._unscaled_context(
                        outputs=[d_outputs], residuals=[d_residuals]):
                    result = self.solve_linear(d_outputs, d_residuals, mode)

                if result is None:
                    result = False, 0., 0.
                elif type(result) is bool:
                    result = result, 0., 0.

                failed = failed or result[0]
                abs_errors.append(result[1])
                rel_errors.append(result[2])

            if do_recording:
                self.record_iteration()
                pop_recording_iteration_stack()

            return failed, np.linalg.norm(abs_errors), np.linalg.norm(rel_errors)

    def _linearize(self, do_nl=True, do_ln=True):
        """
        Compute jacobian / factorization. The model is assumed to be in a scaled state.

        Parameters
        ----------
        do_nl : boolean
            Flag indicating if the nonlinear solver should be linearized.
        do_ln : boolean
            Flag indicating if the linear solver should be linearized.
        """
        with self.jacobian_context() as J:
            with self._unscaled_context(outputs=[self._outputs]):
                # Computing the approximation before the call to compute_partials allows users to
                # override FD'd values.
                for approximation in itervalues(self._approx_schemes):
                    approximation.compute_approximations(self, jac=J)
                self.linearize(self._inputs, self._outputs, J)

            if self._owns_assembled_jac or self._views_assembled_jac:
                J._update()

        if self._nonlinear_solver is not None and do_nl:
            self._nonlinear_solver._linearize()

        if self._linear_solver is not None and do_ln:
            self._linear_solver._linearize()

    def apply_nonlinear(self, inputs, outputs, residuals):
        """
        Compute residuals given inputs and outputs.

        The model is assumed to be in an unscaled state.

        Parameters
        ----------
        inputs : Vector
            unscaled, dimensional input variables read via inputs[key]
        outputs : Vector
            unscaled, dimensional output variables read via outputs[key]
        residuals : Vector
            unscaled, dimensional residuals written to via residuals[key]
        """
        pass

    def solve_nonlinear(self, inputs, outputs):
        """
        Compute outputs given inputs. The model is assumed to be in an unscaled state.

        Parameters
        ----------
        inputs : Vector
            unscaled, dimensional input variables read via inputs[key]
        outputs : Vector
            unscaled, dimensional output variables read via outputs[key]

        Returns
        -------
        None or bool or (bool, float, float)
            The bool is the failure flag; and the two floats are absolute and relative error.
        """
        pass

    def guess_nonlinear(self, inputs, outputs, residuals):
        """
        Provide initial guess for states.

        Override this method to set the initial guess for states.

        Parameters
        ----------
        inputs : Vector
            unscaled, dimensional input variables read via inputs[key]
        outputs : Vector
            unscaled, dimensional output variables read via outputs[key]
        residuals : Vector
            unscaled, dimensional residuals written to via residuals[key]
        """
        pass

    def apply_linear(self, inputs, outputs,
                     d_inputs, d_outputs, d_residuals, mode):
        r"""
        Compute jac-vector product. The model is assumed to be in an unscaled state.

        If mode is:
            'fwd': (d_inputs, d_outputs) \|-> d_residuals

            'rev': d_residuals \|-> (d_inputs, d_outputs)

        Parameters
        ----------
        inputs : Vector
            unscaled, dimensional input variables read via inputs[key]
        outputs : Vector
            unscaled, dimensional output variables read via outputs[key]
        d_inputs : Vector
            see inputs; product must be computed only if var_name in d_inputs
        d_outputs : Vector
            see outputs; product must be computed only if var_name in d_outputs
        d_residuals : Vector
            see outputs
        mode : str
            either 'fwd' or 'rev'
        """
        pass

    def solve_linear(self, d_outputs, d_residuals, mode):
        r"""
        Apply inverse jac product. The model is assumed to be in an unscaled state.

        If mode is:
            'fwd': d_residuals \|-> d_outputs

            'rev': d_outputs \|-> d_residuals

        Note: this is not the linear solution for the implicit component. We use identity so
        that simple implicit components can function in a preconditioner under linear gauss-seidel.
        To correctly solve this component, you should slot a solver in linear_solver or override
        this method.

        Parameters
        ----------
        d_outputs : Vector
            unscaled, dimensional quantities read via d_outputs[key]
        d_residuals : Vector
            unscaled, dimensional quantities read via d_residuals[key]
        mode : str
            either 'fwd' or 'rev'

        Returns
        -------
        None or bool or (bool, float, float)
            The bool is the failure flag; and the two floats are absolute and relative error.
        """
        if mode == 'fwd':
            d_outputs.set_vec(d_residuals)
        elif mode == 'rev':
            d_residuals.set_vec(d_outputs)

        return False, 0., 0.

    def linearize(self, inputs, outputs, jacobian):
        """
        Compute sub-jacobian parts and any applicable matrix factorizations.

        The model is assumed to be in an unscaled state.

        Parameters
        ----------
        inputs : Vector
            unscaled, dimensional input variables read via inputs[key]
        outputs : Vector
            unscaled, dimensional output variables read via outputs[key]
        jacobian : Jacobian
            sub-jac components written to jacobian[output_name, input_name]
        """
        pass

    def _list_states(self):
        """
        Return list of all states at and below this system.

        Returns
        -------
        list
            List of all states.
        """
        return [name for name in self._outputs._names]<|MERGE_RESOLUTION|>--- conflicted
+++ resolved
@@ -66,7 +66,6 @@
         # Reconfigure if needed.
         super(ImplicitComponent, self)._solve_nonlinear()
 
-<<<<<<< HEAD
         from openmdao.recorders.base_recorder import push_recording_iteration_stack, \
             print_recording_iteration_stack, pop_recording_iteration_stack, \
             iter_get_norm_on_call_stack
@@ -75,16 +74,13 @@
             push_recording_iteration_stack(self.pathname + '._solve_nonlinear', self.iter_count)
             print_recording_iteration_stack()
 
-        if self._nl_solver is not None:
-            result = self._nl_solver.solve()
+        if self._nonlinear_solver is not None:
+            result = self._nonlinear_solver.solve()
             if do_recording:
                 self.record_iteration()
                 pop_recording_iteration_stack()
             return result
-=======
-        if self._nonlinear_solver is not None:
-            return self._nonlinear_solver.solve()
->>>>>>> f949b78e
+
         else:
             with self._unscaled_context(outputs=[self._outputs]):
                 result = self.solve_nonlinear(self._inputs, self._outputs)
@@ -162,7 +158,6 @@
         float
             relative error.
         """
-<<<<<<< HEAD
         from openmdao.recorders.base_recorder import push_recording_iteration_stack, \
             print_recording_iteration_stack, pop_recording_iteration_stack, \
             iter_get_norm_on_call_stack
@@ -171,17 +166,14 @@
             push_recording_iteration_stack(self.pathname + '._solve_nonlinear', self.iter_count)
             print_recording_iteration_stack()
 
-        if self._ln_solver is not None:
-            result = self._ln_solver.solve(vec_names, mode)
+        if self._linear_solver is not None:
+            result = self._linear_solver.solve(vec_names, mode)
             if do_recording:
                 self.record_iteration()
                 pop_recording_iteration_stack()
 
             return result
-=======
-        if self._linear_solver is not None:
-            return self._linear_solver.solve(vec_names, mode)
->>>>>>> f949b78e
+
         else:
             failed = False
             abs_errors = []
