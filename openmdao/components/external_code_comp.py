"""Define the ExternalCodeComp class."""
from __future__ import print_function

import os
import sys

import numpy.distutils
from numpy.distutils.exec_command import find_executable

from openmdao.core.analysis_error import AnalysisError
from openmdao.core.explicitcomponent import ExplicitComponent
from openmdao.utils.shell_proc import STDOUT, DEV_NULL, ShellProc
from openmdao.utils.general_utils import warn_deprecation


class ExternalCodeComp(ExplicitComponent):
    """
    Run an external code as a component.

    Default stdin is the 'null' device, default stdout is the console, and
    default stderr is ``error.out``.

    Attributes
    ----------
    stdin : str or file object
        Input stream external code reads from.
    stdout : str or file object
        Output stream external code writes to.
    stderr : str or file object
        Error stream external code writes to.
    DEV_NULL : File object
        NULL device.
    STDOUT : File object
        Special value that can be used as the stderr argument to Popen and indicates
        that standard error should go into the same handle as standard output.
    return_code : int
        Exit status of the child process.
    """

    def __init__(self, **kwargs):
        """
        Intialize the ExternalCodeComp component.

        Parameters
        ----------
        **kwargs : dict of keyword arguments
            Keyword arguments that will be mapped into the Component options.
        """
        super(ExternalCodeComp, self).__init__(**kwargs)
<<<<<<< HEAD
=======

        self.stdin = DEV_NULL
        self.stdout = None
        self.stderr = "external_code_comp_error.out"
>>>>>>> 1d29a057

        self.DEV_NULL = DEV_NULL
        self.STDOUT = STDOUT

        self.return_code = 0

    def _declare_options(self):
        """
        Declare options before kwargs are processed in the init method.

        Options are declared here because this class is intended to be subclassed by
        the end user. The `initialize` method is left available for user-defined options.
        """
        self.options.declare('command', [], desc='command to be executed')
        self.options.declare('env_vars', {}, desc='Environment variables required by the command')
        self.options.declare('poll_delay', 0.0, lower=0.0,
                             desc='Delay between polling for command completion. A value of zero '
                                  'will use an internally computed default')
        self.options.declare('timeout', 0.0, lower=0.0,
                             desc='Maximum time to wait for command completion. A value of zero '
                                  'implies an infinite wait')
        self.options.declare('external_input_files', [],
                             desc='(optional) list of input file names to check the existence '
                                  'of before solve_nonlinear')
        self.options.declare('external_output_files', [],
                             desc='(optional) list of input file names to check the existence of '
                                  'after solve_nonlinear')
        self.options.declare('fail_hard', True,
                             desc="If True, external code errors raise a 'hard' exception "
                                  "(RuntimeError).  Otherwise raise a 'soft' exception "
                                  "(AnalysisError).")
        self.options.declare('allowed_return_codes', [0],
                             desc="Set of return codes that are considered successful.")

    def check_config(self, logger):
        """
        Perform optional error checks.

        Parameters
        ----------
        logger : object
            The object that manages logging output.
        """
        # check for the command
        cmd = [c for c in self.options['command'] if c.strip()]
        if not cmd:
            logger.error("The command cannot be empty")
        else:
            program_to_execute = self.options['command'][0]
            command_full_path = find_executable(program_to_execute)

            if not command_full_path:
                logger.error("The command to be executed, '%s', "
                             "cannot be found" % program_to_execute)

        # Check for missing input files. This just generates a warning during
        # setup, since these files may be generated later during execution.
        missing = self._check_for_files(self.options['external_input_files'])
        if missing:
            logger.warning("The following input files are missing at setup "
                           "time: %s" % missing)

    def compute(self, inputs, outputs):
        """
        Run this component.

        User should call this method from their overriden compute method.

        Parameters
        ----------
        inputs : Vector
            Unscaled, dimensional input variables read via inputs[key].
        outputs : Vector
            Unscaled, dimensional output variables read via outputs[key].
        """
        self.return_code = -12345678

        if not self.options['command']:
            raise ValueError('Empty command list')

        if self.options['fail_hard']:
            err_class = RuntimeError
        else:
            err_class = AnalysisError

        return_code = None

        try:
            missing = self._check_for_files(self.options['external_input_files'])
            if missing:
                raise err_class("The following input files are missing: %s"
                                % sorted(missing))
            return_code, error_msg = self._execute_local()

            if return_code is None:
                raise AnalysisError('Timed out after %s sec.' %
                                    self.options['timeout'])

            elif return_code not in self.options['allowed_return_codes']:
                if isinstance(self.stderr, str):
                    if os.path.exists(self.stderr):
                        stderrfile = open(self.stderr, 'r')
                        error_desc = stderrfile.read()
                        stderrfile.close()
                        err_fragment = "\nError Output:\n%s" % error_desc
                    else:
                        err_fragment = "\n[stderr %r missing]" % self.stderr
                else:
                    err_fragment = error_msg

                raise err_class('return_code = %d%s' % (return_code,
                                                        err_fragment))

            missing = self._check_for_files(self.options['external_output_files'])
            if missing:
                raise err_class("The following output files are missing: %s"
                                % sorted(missing))

        finally:
            self.return_code = -999999 if return_code is None else return_code

    def _check_for_files(self, files):
        """
        Check that specified files exist.

        Parameters
        ----------
        files : iterable
            Contains files to check.

        Returns
        -------
        list
            List of files that do not exist.
        """
        return [path for path in files if not os.path.exists(path)]

    def _execute_local(self):
        """
        Run the command.

        Returns
        -------
        int
            Return Code
        str
            Error Message
        """
        # Check to make sure command exists
        if isinstance(self.options['command'], str):
            program_to_execute = self.options['command']
        else:
            program_to_execute = self.options['command'][0]

        # Suppress message from find_executable function, we'll handle it
        numpy.distutils.log.set_verbosity(-1)

        command_full_path = find_executable(program_to_execute)
        if not command_full_path:
            msg = "The command to be executed, '%s', cannot be found" % program_to_execute
            raise ValueError(msg)

        command_for_shell_proc = self.options['command']
        if sys.platform == 'win32':
            command_for_shell_proc = ['cmd.exe', '/c'] + command_for_shell_proc

        self._process = \
            ShellProc(command_for_shell_proc, self.stdin,
                      self.stdout, self.stderr, self.options['env_vars'])

        try:
            return_code, error_msg = \
                self._process.wait(self.options['poll_delay'], self.options['timeout'])
        finally:
            self._process.close_files()
            self._process = None

        return (return_code, error_msg)


class ExternalCode(ExternalCodeComp):
    """
    Deprecated.
    """

    def __init__(self, *args, **kwargs):
        """
        Capture Initialize to throw warning.

        Parameters
        ----------
        *args : list
            Deprecated arguments.
        **kwargs : dict
            Deprecated arguments.
        """
        warn_deprecation("'ExternalCode' has been deprecated. Use "
                         "'ExternalCodeComp' instead.")
        super(ExternalCode, self).__init__(*args, **kwargs)<|MERGE_RESOLUTION|>--- conflicted
+++ resolved
@@ -47,13 +47,10 @@
             Keyword arguments that will be mapped into the Component options.
         """
         super(ExternalCodeComp, self).__init__(**kwargs)
-<<<<<<< HEAD
-=======
 
         self.stdin = DEV_NULL
         self.stdout = None
         self.stderr = "external_code_comp_error.out"
->>>>>>> 1d29a057
 
         self.DEV_NULL = DEV_NULL
         self.STDOUT = STDOUT
